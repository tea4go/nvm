--- conflicted
+++ resolved
@@ -179,7 +179,6 @@
 */
 
 func install(version string, cpuarch string) {
-<<<<<<< HEAD
 	args := os.Args
 	lastarg := args[len(args)-1]
 
@@ -220,7 +219,7 @@
 
 	// if the user specifies only the major version number then install the latest
 	// version of the major version number
-	if len(version) == 1 {
+	if !strings.Contains(version, ".") {
 		version = findLatestSubVersion(version)
 	} else {
 		version = cleanVersion(version)
@@ -358,185 +357,6 @@
 		fmt.Println("Version " + version + " is already installed.")
 		return
 	}
-=======
-  args := os.Args
-  lastarg := args[len(args) - 1]
-
-  if lastarg == "--insecure" {
-    env.verifyssl = false
-  }
-
-  if version == "" {
-    fmt.Println("\nInvalid version.")
-    fmt.Println(" ")
-    help()
-    return
-  }
-
-  cpuarch = strings.ToLower(cpuarch)
-
-  if cpuarch != "" {
-    if cpuarch != "32" && cpuarch != "64" && cpuarch != "all" {
-      fmt.Println("\""+cpuarch+"\" is not a valid CPU architecture. Must be 32 or 64.")
-      return
-    }
-  } else {
-    cpuarch = env.arch
-  }
-
-  if cpuarch != "all" {
-    cpuarch = arch.Validate(cpuarch)
-  }
-
-  // If user specifies "latest" or "lts" (latest LTS) version, find out what version is
-  if version == "latest" {
-    url := web.GetFullNodeUrl("latest/SHASUMS256.txt");
-    content := web.GetRemoteTextFile(url)
-    re := regexp.MustCompile("node-v(.+)+msi")
-    reg := regexp.MustCompile("node-v|-x.+")
-    version = reg.ReplaceAllString(re.FindString(content),"")
-  } else if version == "lts" {
-    _, ltsList, _, _, _, _ := node.GetAvailable()
-    // ltsList has already been numerically sorted
-    version = ltsList[0]
-  }
-
-  // if the user specifies only the major version number then install the latest
-  // version of the major version number
-  if !strings.Contains(version, ".") {
-    version = findLatestSubVersion(version)
-  } else {
-    version = cleanVersion(version)
-  }
-
-  if checkVersionExceedsLatest(version) {
-  	fmt.Println("Node.js v"+version+" is not yet released or available.")
-  	return
-  }
-
-  if cpuarch == "64" && !web.IsNode64bitAvailable(version) {
-    fmt.Println("Node.js v"+version+" is only available in 32-bit.")
-    return
-  }
-
-  // Check to see if the version is already installed
-  if !node.IsVersionInstalled(env.root,version,cpuarch) {
-    if !node.IsVersionAvailable(version){
-      url := web.GetFullNodeUrl("index.json")
-      fmt.Println("\nVersion "+version+" is not available.\n\nThe complete list of available versions can be found at " + url)
-      return
-    }
-
-    // Make the output directories
-    os.Mkdir(filepath.Join(env.root, "v"+version), os.ModeDir)
-    os.Mkdir(filepath.Join(env.root, "v"+version, "node_modules"), os.ModeDir)
-
-    // Warn the user if they're attempting to install without verifying the remote SSL cert
-    if !env.verifyssl {
-      fmt.Println("\nWARNING: The remote SSL certificate will not be validated during the download process.\n")
-    }
-
-    // Download node
-    if (cpuarch == "32" || cpuarch == "all") && !node.IsVersionInstalled(env.root,version,"32") {
-      success := web.GetNodeJS(env.root,version,"32");
-      if !success {
-        os.RemoveAll(filepath.Join(env.root, "v"+version, "node_modules"))
-        fmt.Println("Could not download node.js v"+version+" 32-bit executable.")
-        return
-      }
-    }
-    if (cpuarch == "64" || cpuarch == "all") && !node.IsVersionInstalled(env.root,version,"64") {
-      success := web.GetNodeJS(env.root,version,"64");
-      if !success {
-        os.RemoveAll(filepath.Join(env.root, "v"+version, "node_modules"))
-        fmt.Println("Could not download node.js v"+version+" 64-bit executable.")
-        return
-      }
-    }
-
-    if file.Exists(filepath.Join(env.root, "v"+version, "node_modules", "npm")) {
-      return
-    }
-
-    // If successful, add npm
-    npmv := getNpmVersion(version)
-    success := web.GetNpm(env.root, getNpmVersion(version))
-    if success {
-      fmt.Printf("Installing npm v"+npmv+"...")
-
-      // new temp directory under the nvm root
-      tempDir := filepath.Join(env.root, "temp")
-
-      // Extract npm to the temp directory
-      err := file.Unzip(filepath.Join(tempDir, "npm-v"+npmv+".zip"), filepath.Join(tempDir, "nvm-npm"))
-
-      // Copy the npm and npm.cmd files to the installation directory
-      tempNpmBin := filepath.Join(tempDir, "nvm-npm", "cli-"+npmv, "bin")
-
-      // Support npm < 6.2.0
-      if file.Exists(tempNpmBin) == false {
-        tempNpmBin = filepath.Join(tempDir, "nvm-npm", "npm-"+npmv, "bin")
-      }
-
-      if file.Exists(tempNpmBin) == false {
-        log.Fatal("Failed to extract npm. Could not find " + tempNpmBin)
-      }
-
-      // Standard npm support
-      os.Rename(filepath.Join(tempNpmBin, "npm"), filepath.Join(env.root, "v"+version, "npm"))
-      os.Rename(filepath.Join(tempNpmBin, "npm.cmd"),filepath.Join(env.root, "v"+version, "npm.cmd"))
-
-      // npx support
-      if _, err := os.Stat(filepath.Join(tempNpmBin, "npx")); err == nil {
-        os.Rename(filepath.Join(tempNpmBin, "npx"), filepath.Join(env.root, "v"+version, "npx"))
-        os.Rename(filepath.Join(tempNpmBin, "npx.cmd"), filepath.Join(env.root, "v"+version, "npx.cmd"))
-      }
-
-      npmSourcePath := filepath.Join(tempDir, "nvm-npm", "npm-"+npmv)
-
-      if file.Exists(npmSourcePath) == false {
-        npmSourcePath = filepath.Join(tempDir, "nvm-npm", "cli-"+npmv)
-      }
-
-      moveNpmErr := os.Rename(npmSourcePath, filepath.Join(env.root, "v"+version, "node_modules", "npm"))
-      if moveNpmErr != nil {
-        // sometimes Windows can take some time to enable access to large amounts of files after unzip, use exponential backoff to wait until it is ready
-        for _, i := range [5]int{1, 2, 4, 8, 16} {
-          time.Sleep(time.Duration(i)*time.Second)
-          moveNpmErr = os.Rename(npmSourcePath, filepath.Join(env.root, "v"+version, "node_modules", "npm"))
-          if moveNpmErr == nil { break }
-        }
-
-      }
-
-      if err == nil && moveNpmErr == nil {
-        // Remove the temp directory
-        // may consider keep the temp files here
-        os.RemoveAll(tempDir)
-
-        fmt.Println("\n\nInstallation complete. If you want to use this version, type\n\nnvm use "+version)
-      } else if moveNpmErr != nil {
-        fmt.Println("Error: Unable to move directory "+npmSourcePath+" to node_modules: "+moveNpmErr.Error())
-      } else {
-        fmt.Println("Error: Unable to install NPM: "+err.Error());
-      }
-    } else {
-      fmt.Println("Could not download npm for node v"+version+".")
-      fmt.Println("Please visit https://github.com/npm/cli/releases/tag/v"+npmv+" to download npm.")
-      fmt.Println("It should be extracted to "+env.root+"\\v"+version)
-    }
-
-    // Reset the SSL verification
-    env.verifyssl = true
-
-    // If this is ever shipped for Mac, it should use homebrew.
-    // If this ever ships on Linux, it should be on bintray so it can use yum, apt-get, etc.
-    return
-   } else {
-     fmt.Println("Version "+version+" is already installed.")
-     return
-   }
->>>>>>> a631d955
 
 }
 

package main

import (
	"bytes"
	"encoding/json"
	"errors"
	"fmt"
	"io/ioutil"
	"net/url"
	"os"
	"os/exec"
	"os/signal"
	"os/user"
	"path/filepath"
	"regexp"
	"strconv"
	"strings"
	"sync"
	"syscall"
	"time"
	"unsafe"

	"nvm/arch"
	"nvm/author"
	"nvm/encoding"
	"nvm/file"
	"nvm/node"
	"nvm/upgrade"
	"nvm/web"

	"github.com/blang/semver"

	// "github.com/fatih/color"

	"github.com/coreybutler/go-where"
	"github.com/ncruces/zenity"
	"github.com/olekukonko/tablewriter"
	"golang.org/x/sys/windows"
	"golang.org/x/sys/windows/registry"
)

// Replaced at build time
var NvmVersion = ""

type Environment struct {
	settings        string
	root            string
	symlink         string
	arch            string
	node_mirror     string
	npm_mirror      string
	proxy           string
	originalpath    string
	originalversion string
	verifyssl       bool
}

var home = filepath.Clean(os.Getenv("NVM_HOME") + "\\settings.txt")
var symlink = filepath.Clean(os.Getenv("NVM_SYMLINK"))
var root = filepath.Clean(os.Getenv("NVM_HOME"))

var env = &Environment{
	settings:        home,
	root:            root,
	symlink:         symlink,
	arch:            strings.ToLower(os.Getenv("PROCESSOR_ARCHITECTURE")),
	node_mirror:     "",
	npm_mirror:      "",
	proxy:           "none",
	originalpath:    "",
	originalversion: "",
	verifyssl:       true,
}

func writeToErrorLog(i interface{}, abort ...bool) {
	exe, _ := os.Executable()
	file, err := os.OpenFile(filepath.Join(filepath.Dir(exe), "error.log"), os.O_APPEND|os.O_CREATE|os.O_WRONLY, os.ModePerm)
	if err != nil {
		panic(err)
	}
	defer file.Close()

	msg := fmt.Sprintf("%v\n", i)
	if _, ferr := file.WriteString(msg); ferr != nil {
		panic(ferr)
	}

	if len(abort) > 0 && abort[0] {
		fmt.Println(msg)
		os.Exit(1)
	}
}

type Notification struct {
	AppID    string   `json:"app_id"`
	Title    string   `json:"title"`
	Message  string   `json:"message"`
	Icon     string   `json:"icon"`
	Actions  []Action `json:"actions"`
	Duration string   `json:"duration"`
	Link     string   `json:"link"`
}

type Action struct {
	Type  string `json:"type"`
	Label string `json:"label"`
	URI   string `json:"uri"`
}

func notify(data Notification) {
	data.AppID = "NVM for Windows"
	content, _ := json.Marshal(data)
	go author.Bridge("notify", string(content))
}

func init() {
	if len(os.Args) > 1 {
		if strings.HasPrefix(os.Args[1], "nvm://") {
			// Decode the URL
			uri, _ := url.Parse(strings.ReplaceAll(os.Args[1], "%26", "&"))
			action := strings.TrimSpace(uri.Query().Get("action"))

			switch strings.ToLower(action) {
			case "install":
				version := strings.Replace(uri.Query().Get("version"), "v", "", 1)

				os.Args[1] = "install"
				if len(os.Args) < 3 {
					os.Args = append(os.Args, "")
				}
				os.Args[2] = version
				if len(os.Args) < 4 {
					os.Args = append(os.Args, "")
				}
				os.Args[3] = "--show-progress-ui"
				os.Args = append(os.Args, "--insecure")

			case "use":
				version := strings.Replace(uri.Query().Get("version"), "v", "", 1)

				os.Args[1] = "use"
				if len(os.Args) < 3 {
					os.Args = append(os.Args, "")
				}
				os.Args[2] = version
				if len(os.Args) < 4 {
					os.Args = append(os.Args, "")
				}
				os.Args[3] = "--notify"

			case "upgrade":
				os.Args[1] = "upgrade"
				if len(os.Args) < 3 {
					os.Args = append(os.Args, "")
				}
				os.Args[2] = "--show-progress-ui"

			case "upgrade_notify":
				notify(Notification{
					Title:   "Upgrade Complete",
					Message: fmt.Sprintf("Now running v%v.", NvmVersion),
					Icon:    "success",
					Actions: []Action{
						{Type: "protocol", Label: "Release Notes", URI: fmt.Sprintf("https://github.com/coreybutler/nvm-windows/releases/tag/%v", NvmVersion)},
					},
				})

				time.Sleep(300 * time.Millisecond)

				os.Exit(0)
			default:
				writeToErrorLog(fmt.Sprintf("%s command not recognized", action), true)
			}
		}
	}
}

func main() {
	args := os.Args
	detail := ""
	procarch := arch.Validate(env.arch)

	// Capture any additional arguments
	if len(args) > 2 {
		detail = args[2]
	}
	if len(args) > 3 {
		if args[3] == "32" || args[3] == "arm64" || args[3] == "64" {
			procarch = args[3]
		}
	}
	if len(args) < 2 {
		help()
		return
	}

	if args[1] != "version" && args[1] != "--version" && args[1] != "v" && args[1] != "-v" && args[1] != "--v" {
		setup()
	}

	// Run the appropriate method
	switch args[1] {
	case "i":
		fallthrough
	case "install":
		install(detail, procarch)
	case "rm":
		fallthrough
	case "uninstall":
		uninstall(detail)
	case "reinstall":
		reinstall(detail, procarch)
	case "u":
		fallthrough
	case "use":
		use(detail, procarch)
	case "ls":
		fallthrough
	case "list":
		list(detail)
	case "on":
		enable()
	case "off":
		disable()
	case "root":
		if len(args) == 3 {
			updateRootDir(args[2])
		} else {
			fmt.Println("\nCurrent Root: " + env.root)
		}
	case "-version":
		fallthrough
	case "--version":
		fallthrough
	case "--v":
		fallthrough
	case "-v":
		fallthrough
	case "v":
		fallthrough
	case "version":
		fmt.Println(NvmVersion)
	case "arch":
		if strings.Trim(detail, " \r\n") != "" {
			detail = strings.Trim(detail, " \r\n")
			if detail != "32" && detail != "64" && detail != "arm64" {
				fmt.Println("\"" + detail + "\" is an invalid architecture. Use 32 or 64 or arm64.")
				return
			}
			env.arch = detail
			saveSettings()
			fmt.Println("Default architecture set to " + detail + "-bit.")
			return
		}
		_, a := node.GetCurrentVersion()
		fmt.Println("System Default: " + env.arch + "-bit.")
		fmt.Println("Currently Configured: " + a + "-bit.")
	case "proxy":
		if detail == "" {
			fmt.Println("Current proxy: " + env.proxy)
		} else {
			env.proxy = detail
			saveSettings()
		}
	case "current":
		inuse, _ := node.GetCurrentVersion()
		v, _ := semver.Make(inuse)
		err := v.Validate()

		if err != nil {
			fmt.Println(inuse)
		} else if inuse == "Unknown" {
			fmt.Println("No current version. Run 'nvm use x.x.x' to set a version.")
		} else {
			fmt.Println("v" + inuse)
		}

	//case "update": update()
	case "node_mirror":
		setNodeMirror(detail)
	case "npm_mirror":
		setNpmMirror(detail)
	case "debug":
		checkLocalEnvironment()
	case "subscribe":
		fallthrough
	case "unsubscribe":
		author.Bridge(args[1:]...)
	case "author":
		author.Bridge(args[2:]...)
	case "upgrade":
		upgrade.Run(NvmVersion)
	default:
		fmt.Printf(`"%s" is not a valid command.`+"\n", args[1])
		help()
	}
}

// ===============================================================
// BEGIN | CLI functions
// ===============================================================
func setNodeMirror(uri string) {
	env.node_mirror = uri
	saveSettings()
}

func setNpmMirror(uri string) {
	env.npm_mirror = uri
	saveSettings()
}

func getVersion(version string, cpuarch string, localInstallsOnly ...bool) (string, string, error) {
	requestedVersion := version
	cpuarch = strings.ToLower(cpuarch)

	if cpuarch != "" {
		if cpuarch != "32" && cpuarch != "arm64" && cpuarch != "64" && cpuarch != "all" {
			return version, cpuarch, errors.New("\"" + cpuarch + "\" is not a valid CPU architecture. Must be 32 or 64 or arm64.")
		}
	} else {
		cpuarch = env.arch
	}

	if cpuarch != "all" {
		cpuarch = arch.Validate(cpuarch)
	}

	if version == "" {
		return "", cpuarch, errors.New("A version argument is required but missing.")
	}

	// If user specifies "latest" version, find out what version is
	if version == "latest" || version == "node" {
		version = getLatest()
		fmt.Println(version)
	}

	if version == "lts" {
		version = getLTS()
	}

	if version == "newest" {
		installed := node.GetInstalled(env.root)
		if len(installed) == 0 {
			return version, "", errors.New("No versions of node.js found. Try installing the latest by typing nvm install latest.")
		}

		version = installed[0]
	}

	if version == "32" || version == "arm64" || version == "64" {
		cpuarch = version
		v, _ := node.GetCurrentVersion()
		version = v
	}

	version = versionNumberFrom(version)
	v, err := semver.Make(version)
	if err == nil {
		err = v.Validate()
	}

	if err == nil {
		// if the user specifies only the major/minor version, identify the latest
		// version applicable to what was provided.
		sv := strings.Split(version, ".")
		if len(sv) < 3 {
			version = findLatestSubVersion(version)
		} else {
			version = cleanVersion(version)
		}

		version = versionNumberFrom(version)
	} else if strings.Contains(err.Error(), "No Major.Minor.Patch") {
		latestLocalInstall := false
		if len(localInstallsOnly) > 0 {
			latestLocalInstall = localInstallsOnly[0]
		}
		version = findLatestSubVersion(version, latestLocalInstall)
		if len(version) == 0 {
			err = errors.New("Unrecognized version: \"" + requestedVersion + "\"")
		}
	}

	return version, cpuarch, err
}

type Status struct {
	Text string
	Err  error
	Done bool
	Help bool
}

func rollback(version string) error {
	p := filepath.Join(env.root, "v"+version)

	_, err := os.Lstat(p)
	if err != nil {
		if !os.IsNotExist(err) {
			writeToErrorLog(err)
			return fmt.Errorf("Error rolling back node v%s installation: %v.", version, err)
		}
	}

	return nil
}

func install(version string, cpuarch string) {
	requestedVersion := version
	args := os.Args
	lastarg := args[len(args)-1]

	if lastarg == "--insecure" {
		env.verifyssl = false
	}

	if strings.HasPrefix(version, "--") {
		fmt.Println("\"--\" prefixes are unnecessary in NVM for Windows!")
		version = strings.ReplaceAll(version, "-", "")
		fmt.Printf("attempting to install \"%v\" instead...\n\n", version)
		time.Sleep(2 * time.Second)
	}

	var exitCode = 0
	var status = make(chan Status)
	var cancel = make(chan bool)
	var show_progress bool = false
	var dlg zenity.ProgressDialog

	wg := &sync.WaitGroup{}
	wg.Add(1)

	go func() {
		defer func() {
			// Reset the SSL verification
			env.verifyssl = true

			// sleep for 1 second to give users a chance to see the completion notice before exiting
			if show_progress {
				time.Sleep(1 * time.Second)
				fmt.Println("exiting installer dialog")
			}

			wg.Done()
		}()

		for {
			select {
			case s := <-status:
				if s.Err != nil {
					exitCode = 1
					if show_progress && dlg != nil {
						// Close progress dialog and send error notificaion
						notify(Notification{
							Title:   "Node.js Installation Error",
							Message: s.Err.Error(),
							Icon:    "error",
						})

						dlg.Text(fmt.Sprintf("error: %v", s.Err))
						dlg.Close()

						// Cleanup
						err := rollback(version)
						if err != nil {
							notify(Notification{
								Title:   "Rollback Error",
								Message: err.Error(),
								Icon:    "error",
								Actions: []Action{
									{Type: "protocol", Label: "Open Explorer", URI: fmt.Sprintf("file://%s", filepath.ToSlash(filepath.Join(env.root)))},
								},
							})
						}
					} else {
						fmt.Printf("error installing %s: %v\n", version, s.Err)
						if s.Help {
							fmt.Println(" ")
							help()
						}
					}
					return
				}

				if s.Done {
					if show_progress && dlg != nil {
						notify(Notification{
							Title:   fmt.Sprintf("Node.js v%s", version),
							Message: "Installation complete.",
							Icon:    "node",
							Actions: []Action{
								{Type: "protocol", Label: "Use", URI: fmt.Sprintf("nvm://launch?action=use%%26version=%s", version)},
								{Type: "protocol", Label: "Changelog", URI: fmt.Sprintf("https://github.com/nodejs/node/releases/tag/v%s", version)},
							},
						})

						dlg.Text("Installation complete.")
						time.Sleep(1 * time.Second)
					} else {
						fmt.Printf("Installation complete.\nIf you want to use this version, type:\n\nnvm use %s\n", version)
					}

					return
				}

				if show_progress && dlg != nil {
					dlg.Text(s.Text)
				} else {
					fmt.Println(s.Text)
				}
			case <-cancel:
				fmt.Printf("Node.js %s installation canceled by user\n", version)

				if show_progress {
					notify(Notification{
						Title:   fmt.Sprintf("Node.js v%s", version),
						Message: "Installation canceled by user",
						Icon:    "error",
						Actions: []Action{
							{Type: "protocol", Label: "Restart Installation", URI: fmt.Sprintf("nvm://launch?action=install%%26version=%s%%26use=false%%26=show=true", version)},
						},
					})
				}

				err := rollback(version)
				if err != nil {
					if show_progress {
						notify(Notification{
							Title:   "Rollback Error",
							Message: err.Error(),
							Icon:    "error",
							Actions: []Action{
								{Type: "protocol", Label: "Open Explorer", URI: fmt.Sprintf("file://%s", filepath.ToSlash(filepath.Join(env.root)))},
							},
						})
					} else {
						fmt.Printf("rollback error: %v\n", err)
					}
				} else {
					fmt.Println("Rollback complete.")
				}

<<<<<<< HEAD
				return
			}
=======
	if cpuarch == "arm64" && !web.IsNodeArm64bitAvailable(version) {
		fmt.Println("Node.js v" + version + " is only available in 64 and 32-bit.")
		return
	}

	// Check to see if the version is already installed
	if !node.IsVersionInstalled(env.root, version, cpuarch) {
		if !node.IsVersionAvailable(version) {
			url := web.GetFullNodeUrl("index.json")
			fmt.Println("\nVersion " + version + " is not available.\n\nThe complete list of available versions can be found at " + url)
			return
>>>>>>> 28c3aa87
		}
	}()

	// Wait for the prior subroutine to initialize before starting the next dependent thread
	time.Sleep(300 * time.Millisecond)

	go func() {
		v, a, err := getVersion(version, cpuarch)
		version = v
		cpuarch = a

		// Setup signal handling first
		signalChan := make(chan os.Signal, 1)
		signal.Notify(signalChan, os.Interrupt, syscall.SIGTERM)
		defer signal.Stop(signalChan)

		// Add signal handler
		go func() {
			<-signalChan
			cancel <- true
		}()

		// Determine whether to show the progress dialog
		for _, arg := range os.Args {
			if arg == "--show-progress-ui" {
				show_progress = true

				exe, _ := os.Executable()
				winIco := filepath.Join(filepath.Dir(exe), "nvm.ico")
				ico := filepath.Join(filepath.Dir(exe), "nodejs.ico")

				var perr error
				dlg, perr = zenity.Progress(
					zenity.Title(fmt.Sprintf("Installing Node.js v%s", version)),
					zenity.Icon(ico),
					zenity.WindowIcon(winIco),
					zenity.AutoClose(),
					zenity.NoCancel(),
					zenity.Pulsate())
				if perr != nil {
					fmt.Println("Failed to create progress dialog")
				}
				go func() {
					for {
						select {
						case <-dlg.Done():
							if err := dlg.Complete(); err == zenity.ErrCanceled {
								cancel <- true
							}
							return
						}
					}
				}()
				status <- Status{Text: "Validating version..."}
				break
			}
		}

<<<<<<< HEAD
		if err != nil {
			if strings.Contains(err.Error(), "No Major.Minor.Patch") {
				sv, sverr := semver.Make(version)
				if sverr == nil {
					sverr = sv.Validate()
				}
				if sverr != nil {
					version = findLatestSubVersion(version)
					if len(version) == 0 {
						sverr = errors.New("Unrecognized version: \"" + requestedVersion + "\"")
					}
				}
				err = sverr
			}

			if err != nil {
				status <- Status{Err: err, Help: true}
				return
=======
		// Download node
		if (cpuarch == "arm64") && !node.IsVersionInstalled(env.root, version, "arm64") {
			success := web.GetNodeJS(env.root, version, "arm64", false)
			if !success {
				os.RemoveAll(filepath.Join(env.root, "v"+version, "node_modules"))
				fmt.Println("Could not download node.js v" + version + " arm64-bit executable.")
				return
			}
		} else {
			append32 := node.IsVersionInstalled(env.root, version, "64")
			append64 := node.IsVersionInstalled(env.root, version, "32")
			if (cpuarch == "32" || cpuarch == "all") && !node.IsVersionInstalled(env.root, version, "32") {
				success := web.GetNodeJS(env.root, version, "32", append32)
				if !success {
					os.RemoveAll(filepath.Join(env.root, "v"+version, "node_modules"))
					fmt.Println("Could not download node.js v" + version + " 32-bit executable.")
					return
				}
			}
			if (cpuarch == "64" || cpuarch == "all") && !node.IsVersionInstalled(env.root, version, "64") {
				success := web.GetNodeJS(env.root, version, "64", append64)
				if !success {
					os.RemoveAll(filepath.Join(env.root, "v"+version, "node_modules"))
					fmt.Println("Could not download node.js v" + version + " 64-bit executable.")
					return
				}
>>>>>>> 28c3aa87
			}
		}

		if err != nil {
			status <- Status{Err: fmt.Errorf(`"%s" is not a valid version.`+"\n"+`Please use a valid semantic version number, "lts", or "latest".`, requestedVersion)}
			return
		}

		if checkVersionExceedsLatest(version) {
			status <- Status{Err: fmt.Errorf("Node.js v%s is not yet released or is not available for download yet.", version)}
			return
		}

		if cpuarch == "64" && !web.IsNode64bitAvailable(version) {
			status <- Status{Err: fmt.Errorf("Node.js v%s is only available in 32-bit.", version)}
			return
		}

		// Check to see if the version is already installed
		if !node.IsVersionInstalled(env.root, version, cpuarch) {
			if !node.IsVersionAvailable(version) {
				url := web.GetFullNodeUrl("index.json")
				status <- Status{Err: fmt.Errorf("Version %s is not available.\n\nThe complete list of available versions can be found at %s", version, url)}
				return
			}

			// Make the output directories
			root, err := os.MkdirTemp("", "nvm-install-*")
			if err != nil {
				status <- Status{Err: err}
			}
			defer os.RemoveAll(root)
			os.MkdirAll(filepath.Join(root, "v"+version, "node_modules"), os.ModeDir)
			// os.MkdirAll(filepath.Join(env.root, "v"+version, "node_modules"), os.ModeDir)

			// Warn the user if they're attempting to install without verifying the remote SSL cert
			if !env.verifyssl {
				fmt.Println("\nWARNING: The remote SSL certificate will not be validated during the download process.\n")
			}

			// Download node
			if show_progress {
				status <- Status{Text: "Downloading & extracting..."}
			}
			append32 := node.IsVersionInstalled(env.root, version, "64")
			append64 := node.IsVersionInstalled(env.root, version, "32")
			if (cpuarch == "32" || cpuarch == "all") && !node.IsVersionInstalled(root, version, "32") {
				success := web.GetNodeJS(root, version, "32", append32)
				if !success {
					status <- Status{Err: fmt.Errorf("failed to download v%v 32-bit executable", version)}
					return
				}
			}
			if (cpuarch == "64" || cpuarch == "all") && !node.IsVersionInstalled(root, version, "64") {
				success := web.GetNodeJS(root, version, "64", append64)
				if !success {
					status <- Status{Err: fmt.Errorf("failed to download v%v 64-bit executable", version)}
					return
				}
			}

			if file.Exists(filepath.Join(root, "v"+version, "node_modules", "npm")) {
				if rnerr := os.Rename(filepath.Join(root, "v"+version), filepath.Join(env.root, "v"+version)); rnerr != nil {
					status <- Status{Err: err}
				}

				if show_progress {
					status <- Status{Text: "Configuring npm..."}
					time.Sleep(1 * time.Second)
					status <- Status{Done: true}
				} else {
					npmv := getNpmVersion(version)
					status <- Status{Text: fmt.Sprintf("npm v%s installed successfully.\n\nIf you want to use this version, type\n\nnvm use %s", npmv, version), Done: true}
				}
			}

			// If successful, add npm
			status <- Status{Text: "Downloading npm..."}
			npmv := getNpmVersion(version)
			success := web.GetNpm(root, getNpmVersion(version))
			if success {
				status <- Status{Text: fmt.Sprintf("Installing npm v%s...", npmv)}

				// new temp directory under the nvm root
				tempDir, err := os.MkdirTemp("", "nvm-npm-*")
				if err != nil {
					status <- Status{Err: err}
				}
				defer os.RemoveAll(tempDir)

				// Extract npm to the temp directory
				err = file.Unzip(filepath.Join(tempDir, "npm-v"+npmv+".zip"), filepath.Join(tempDir, "nvm-npm"))
				if err != nil {
					status <- Status{Err: err}
				}

				// Copy the npm and npm.cmd files to the installation directory
				tempNpmBin := filepath.Join(tempDir, "nvm-npm", "cli-"+npmv, "bin")

				// Support npm < 6.2.0
				if file.Exists(tempNpmBin) == false {
					tempNpmBin = filepath.Join(tempDir, "nvm-npm", "npm-"+npmv, "bin")
				}

				if file.Exists(tempNpmBin) == false {
					status <- Status{Err: fmt.Errorf("Failed to extract npm. Could not find %s", tempNpmBin), Done: true}
					return
				}

				// Standard npm support
				os.Rename(filepath.Join(tempNpmBin, "npm"), filepath.Join(root, "v"+version, "npm"))
				os.Rename(filepath.Join(tempNpmBin, "npm.cmd"), filepath.Join(root, "v"+version, "npm.cmd"))

				// npx support
				if _, err := os.Stat(filepath.Join(tempNpmBin, "npx")); err == nil {
					os.Rename(filepath.Join(tempNpmBin, "npx"), filepath.Join(root, "v"+version, "npx"))
					os.Rename(filepath.Join(tempNpmBin, "npx.cmd"), filepath.Join(root, "v"+version, "npx.cmd"))
				}

				npmSourcePath := filepath.Join(tempDir, "nvm-npm", "npm-"+npmv)

				if file.Exists(npmSourcePath) == false {
					npmSourcePath = filepath.Join(tempDir, "nvm-npm", "cli-"+npmv)
				}

				moveNpmErr := os.Rename(npmSourcePath, filepath.Join(root, "v"+version, "node_modules", "npm"))
				if moveNpmErr != nil {
					// sometimes Windows can take some time to enable access to large amounts of files after unzip, use exponential backoff to wait until it is ready
					for _, i := range [5]int{1, 2, 4, 8, 16} {
						time.Sleep(time.Duration(i) * time.Second)
						moveNpmErr = os.Rename(npmSourcePath, filepath.Join(root, "v"+version, "node_modules", "npm"))
						if moveNpmErr == nil {
							break
						}
					}

				}

				if err == nil && moveNpmErr == nil {
					err = os.Rename(filepath.Join(root, "v"+version), filepath.Join(env.root, "v"+version))
					if err != nil {
						status <- Status{Err: err}
					}
					if show_progress {
						status <- Status{Done: true}
					} else {
						status <- Status{Text: fmt.Sprintf("Installation complete. If you want to use this version, type\n\nnvm use %s", version), Done: true}
					}
				} else if moveNpmErr != nil {
					status <- Status{Err: fmt.Errorf("Unable to move directory %s to node_modules: %v", npmSourcePath, moveNpmErr), Done: true}
				} else {
					status <- Status{Err: fmt.Errorf("Failed to extract npm: %v", err), Done: true}
				}
			} else {
				err = os.Rename(filepath.Join(root, "v"+version), filepath.Join(env.root, "v"+version))
				if err != nil {
					status <- Status{Err: err}
				}

				npmurl := web.GetFullNpmUrl(version)
				if show_progress {
					// Send special error notification with link to npm release when it cannot be downloaded
					notify(Notification{
						Title:   "Download Failure (npm)",
						Message: fmt.Sprintf("Please download npm v%s manually and extract to %s\\v%s", version, env.root, version),
						Icon:    "error",
						Actions: []Action{
							{Type: "protocol", Label: "Manually Download", URI: npmurl},
						},
					})
					status <- Status{Done: true}
				} else {
					status <- Status{Err: fmt.Errorf("Could not download npm for node v%s.\nPlease visit %s to download npm.\nIt should be extracted to %s\\v%s", version, npmurl, env.root, version), Done: true}
				}
			}
		} else {
			status <- Status{Text: "Version " + version + " is already installed.", Done: true}
		}
	}()

	// Wait for the process to complete before exiting
	wg.Wait()
	os.Exit(exitCode)
}

func reinstall(version, cpuarch string) {
	// Make sure a version is specified
	if len(version) == 0 {
		fmt.Println("Provide the version you want to uninstall.")
		help()
		return
	}

	if strings.ToLower(version) == "latest" || strings.ToLower(version) == "node" {
		version = getLatest()
	} else if strings.ToLower(version) == "lts" {
		version = getLTS()
	} else if strings.ToLower(version) == "newest" {
		installed := node.GetInstalled(env.root)
		if len(installed) == 0 {
			fmt.Println("No versions of node.js found. Try installing the latest by typing nvm install latest.")
			return
		}

		version = installed[0]
	}

	version = cleanVersion(version)

	// Determine if the version exists and skip if it doesn't
	if node.IsVersionInstalled(env.root, version, "32") || node.IsVersionInstalled(env.root, version, "64") {
		v, _ := node.GetCurrentVersion()

		fmt.Printf("Removing v%v...\n", version)

		if v == version {
			// _, err := runElevated(fmt.Sprintf(`"%s" cmd /C rmdir "%s"`, filepath.Join(env.root, "elevate.cmd"), filepath.Clean(env.symlink)))
			abortOnBadSymlink(env.symlink)
			_, err := elevatedRun("rmdir", filepath.Clean(env.symlink))
			if err != nil {
				fmt.Println(fmt.Sprint(err))
				return
			}
		}

		e := os.RemoveAll(filepath.Join(env.root, "v"+version))
		if e != nil {
			fmt.Printf("error: failed to remove v%v: %v\n", version, e)
			os.Exit(1)
		}
	} else {
		fmt.Printf("node v%v is not installed. Type \"nvm list\" to see what is installed.\n", version)
	}

	install(version, cpuarch)
}

func uninstall(version string) {
	// Make sure a version is specified
	if len(version) == 0 {
		fmt.Println("Provide the version you want to uninstall.")
		help()
		return
	}

	if strings.ToLower(version) == "latest" || strings.ToLower(version) == "node" {
		version = getLatest()
	} else if strings.ToLower(version) == "lts" {
		version = getLTS()
	} else if strings.ToLower(version) == "newest" {
		installed := node.GetInstalled(env.root)
		if len(installed) == 0 {
			fmt.Println("No versions of node.js found. Try installing the latest by typing nvm install latest.")
			return
		}

		version = installed[0]
	}

	version = cleanVersion(version)

	// Determine if the version exists and skip if it doesn't
	if node.IsVersionInstalled(env.root, version, "32") || node.IsVersionInstalled(env.root, version, "64") || node.IsVersionInstalled(env.root, version, "arm64") {
		fmt.Printf("Uninstalling node v" + version + "...")
		v, _ := node.GetCurrentVersion()
		if v == version {
			// _, err := runElevated(fmt.Sprintf(`"%s" cmd /C rmdir "%s"`, filepath.Join(env.root, "elevate.cmd"), filepath.Clean(env.symlink)))
			abortOnBadSymlink(env.symlink)
			_, err := elevatedRun("rmdir", filepath.Clean(env.symlink))
			if err != nil {
				fmt.Println(fmt.Sprint(err))
				return
			}
		}
		e := os.RemoveAll(filepath.Join(env.root, "v"+version))
		if e != nil {
			fmt.Println("Error removing node v" + version)
			fmt.Println("Manually remove " + filepath.Join(env.root, "v"+version) + ".")
		} else {
			fmt.Printf(" done")
		}
	} else {
		fmt.Println("node v" + version + " is not installed. Type \"nvm list\" to see what is installed.")
	}
	return
}

func versionNumberFrom(version string) string {
	reg, _ := regexp.Compile("[^0-9]")

	if reg.MatchString(version[:1]) {
		if version[0:1] != "v" {
			url := web.GetFullNodeUrl("latest-" + version + "/SHASUMS256.txt")
			content := strings.Split(web.GetRemoteTextFile(url), "\n")[0]
			if strings.Contains(content, "node") {
				parts := strings.Split(content, "-")
				if len(parts) > 1 {
					if parts[1][0:1] == "v" {
						return parts[1][1:]
					}
				}
			}
			fmt.Printf("\"%v\" is not a valid version or known alias.\n", version)
			fmt.Println("\nAvailable aliases: latest, node (latest), lts\nNamed releases (boron, dubnium, etc) are also supported.")
			os.Exit(0)
		}
	}

	for reg.MatchString(version[:1]) {
		version = version[1:]
	}

	return version
}

func splitVersion(version string) map[string]int {
	parts := strings.Split(version, ".")
	var result = make([]int, 3)

	for i, item := range parts {
		v, _ := strconv.Atoi(item)
		result[i] = v
	}

	return map[string]int{
		"major": result[0],
		"minor": result[1],
		"patch": result[2],
	}
}

func findLatestSubVersion(version string, localOnly ...bool) string {
	if len(localOnly) > 0 && localOnly[0] {
		installed := node.GetInstalled(env.root)
		result := ""
		for _, v := range installed {
			if strings.HasPrefix(v, "v"+version) {
				if result != "" {
					current, _ := semver.New(versionNumberFrom(result))
					next, _ := semver.New(versionNumberFrom(v))
					if current.LT(*next) {
						result = v
					}
				} else {
					result = v
				}
			}
		}

		if len(strings.TrimSpace(result)) > 0 {
			return versionNumberFrom(result)
		}
	}

	if len(strings.Split(version, ".")) == 2 {
		all, _, _, _, _, _ := node.GetAvailable()
		requested := splitVersion(version + ".0")
		for _, v := range all {
			available := splitVersion(v)
			if requested["major"] == available["major"] {
				if requested["minor"] == available["minor"] {
					if available["patch"] > requested["patch"] {
						requested["patch"] = available["patch"]
					}
				}
				if requested["minor"] > available["minor"] {
					break
				}
			}

			if requested["major"] > available["major"] {
				break
			}
		}
		return fmt.Sprintf("%v.%v.%v", requested["major"], requested["minor"], requested["patch"])
	}

	url := web.GetFullNodeUrl("latest-v" + version + ".x" + "/SHASUMS256.txt")
	content := web.GetRemoteTextFile(url)
	re := regexp.MustCompile("node-v(.+)+msi")
	reg := regexp.MustCompile("node-v|-[xa].+")
	latest := reg.ReplaceAllString(re.FindString(content), "")
	return latest
}

func accessDenied(err error) bool {
	fmt.Println(fmt.Sprintf("%v", err))

	if strings.Contains(strings.ToLower(err.Error()), "access is denied") {
		fmt.Println("See https://bit.ly/nvm4w-help")
		return true
	}

	return false
}

func isSymlink(path string) (bool, error) {
	info, err := os.Lstat(path)
	if err != nil {
		return false, err
	}
	return info.Mode()&os.ModeSymlink != 0, nil
}

func use(version string, cpuarch string, reload ...bool) {
	version, cpuarch, err := getVersion(version, cpuarch, true)

	exitCode := 0
	status := make(chan Status)
	wg := &sync.WaitGroup{}
	wg.Add(1)
	notifications := false

	if os.Args[len(os.Args)-1] == "--notify" {
		notifications = true
	}

<<<<<<< HEAD
	go func() {
		defer func() {
			if notifications {
				time.Sleep(1 * time.Second)
=======
	// Check if a change is needed
	curVersion, curCpuarch := node.GetCurrentVersion()
	if version == curVersion && cpuarch == curCpuarch {
		fmt.Println("node v" + version + " (" + cpuarch + "-bit) is already in use.")
		return
	}

	// Make sure the version is installed. If not, warn.
	if !node.IsVersionInstalled(env.root, version, cpuarch) {
		fmt.Println("node v" + version + " (" + cpuarch + "-bit) is not installed.")
		if cpuarch == "32" {
			if node.IsVersionInstalled(env.root, version, "64") {
				fmt.Println("\nDid you mean node v" + version + " (64-bit)?\nIf so, type \"nvm use " + version + " 64\" to use it.")
>>>>>>> 28c3aa87
			}
			wg.Done()
		}()

		for {
			select {
			case s := <-status:
				if s.Err != nil {
					exitCode = 1
					if notifications {
						// Close progress dialog and send error notificaion
						notify(Notification{
							Title:   "Node.js Activation Error",
							Message: fmt.Sprintf("nvm use %s failed because %v", version, s.Err),
							Icon:    "error",
						})
					}

					fmt.Printf("activation error: %v\n", s.Err)
					if s.Help {
						fmt.Println(" ")
						help()
					}

					return
				}

				if s.Done {
					if s.Err == nil {
						if notifications {
							notify(Notification{
								Title:   "Node.js Activated",
								Message: fmt.Sprintf("Your system is now configured to use v%s (%v-bit).", version, cpuarch),
								Icon:    "success",
								Actions: []Action{
									{Type: "protocol", Label: "View Changelog", URI: fmt.Sprintf("https://github.com/nodejs/node/releases/tag/v%s", version)},
								},
							})
						}

						fmt.Printf("Now using node v%s (%v-bit)\n", version, cpuarch)
					}

					return
				}

				if len(strings.TrimSpace(s.Text)) > 0 {
					fmt.Println(s.Text)
				}
			}
		}
	}()

	time.Sleep(300 * time.Millisecond)

	go func() {
		if err != nil {
			if !strings.Contains(err.Error(), "No Major.Minor.Patch") {
				status <- Status{Err: err, Done: true}
			}
		}

		// Make sure the version is installed. If not, warn.
		if !node.IsVersionInstalled(env.root, version, cpuarch) {
			err = fmt.Errorf("node v%s (%v-bit) is not installed.", version, cpuarch)
			if notifications {
				status <- Status{Err: err, Done: true}
			}
			if (cpuarch == "32" && node.IsVersionInstalled(env.root, version, "64")) || (cpuarch == "64" && node.IsVersionInstalled(env.root, version, "32")) {
				status <- Status{Err: fmt.Errorf("Did you mean node v%s (%v-bit)?\nIf so, type \"nvm use %s %v\" to use it.", version, cpuarch, version, cpuarch), Done: true}
			}
			status <- Status{Err: fmt.Errorf("Version not installed. Run \"nvm ls\" to see available versions."), Done: true}
		}

		// Remove symlink if it already exists
		sym, _ := os.Lstat(env.symlink)
		if sym != nil {
			err = validSymlink(env.symlink)
			if err != nil {
				status <- Status{Err: err, Done: true}
			}

			// _, err := runElevated(fmt.Sprintf(`"%s" cmd /C rmdir "%s"`, filepath.Join(env.root, "elevate.cmd"), filepath.Clean(env.symlink)))
			_, err := elevatedRun("rmdir", filepath.Clean(env.symlink))
			if err != nil {
				if accessDenied(err) {
					status <- Status{Err: err, Done: true}
				}
			}
		}

		// Create new symlink
		var ok bool
		// ok, err = runElevated(fmt.Sprintf(`"%s" cmd /C mklink /D "%s" "%s"`, filepath.Join(env.root, "elevate.cmd"), filepath.Clean(env.symlink), filepath.Join(env.root, "v"+version)))
		ok, err = elevatedRun("mklink", "/D", filepath.Clean(env.symlink), filepath.Join(env.root, "v"+version))
		if err != nil {
			if strings.Contains(err.Error(), "not have sufficient privilege") || strings.Contains(strings.ToLower(err.Error()), "access is denied") {
				ok, err = elevatedRun("mklink", "/D", filepath.Clean(env.symlink), filepath.Join(env.root, "v"+version))
				if err != nil {
					ok = false
					status <- Status{Err: err, Done: true}
					// fmt.Println(fmt.Sprint(err)) // + ": " + _stderr.String())
				} else {
					ok = true
				}
			} else if strings.Contains(err.Error(), "file already exists") {
				err = validSymlink(env.symlink)
				if err != nil {
					status <- Status{Err: err, Done: true}
				}

				ok, err = elevatedRun("rmdir", filepath.Clean(env.symlink))
				// ok, err = runElevated(fmt.Sprintf(`"%s" cmd /C rmdir "%s"`, filepath.Join(env.root, "elevate.cmd"), filepath.Clean(env.symlink)))
				reloadable := true
				if len(reload) > 0 {
					reloadable = reload[0]
				}
				if err != nil {
					status <- Status{Err: err, Done: true}
				} else if reloadable {
					use(version, cpuarch, false)
					return
				}
			} else {
				status <- Status{Err: err, Done: true}
			}
		}
		if !ok {
			status <- Status{Err: fmt.Errorf("failed to elevate permissions to create symlink"), Done: true}
		}

		// Use the assigned CPU architecture
		cpuarch = arch.Validate(cpuarch)
		nodepath := filepath.Join(env.root, "v"+version, "node.exe")
		node32path := filepath.Join(env.root, "v"+version, "node32.exe")
		node64path := filepath.Join(env.root, "v"+version, "node64.exe")
		node32exists := file.Exists(node32path)
		node64exists := file.Exists(node64path)
		nodeexists := file.Exists(nodepath)
		if node32exists && cpuarch == "32" { // user wants 32, but node.exe is 64
			if nodeexists {
				os.Rename(nodepath, node64path) // node.exe -> node64.exe
			}
			os.Rename(node32path, nodepath) // node32.exe -> node.exe
		}
		if node64exists && cpuarch == "64" { // user wants 64, but node.exe is 32
			if nodeexists {
				os.Rename(nodepath, node32path) // node.exe -> node32.exe
			}
			os.Rename(node64path, nodepath) // node64.exe -> node.exe
		}

		status <- Status{Done: true}
	}()

	// Wait for the process to complete before exiting
	wg.Wait()
	os.Exit(exitCode)
}

func abortOnBadSymlink(symlinkpath string) {
	if err := validSymlink(symlinkpath); err != nil {
		fmt.Printf("%v\n", err)
		os.Exit(1)
	}
}

func validSymlink(symlinkpath string) error {
	symlinkpath = filepath.Clean(symlinkpath)
	// Prevent deletion if the symlink has been set to a physical directpry/file.
	// This isn't supposed to ever happen, but users have manually changed the settings.txt,
	// removing the physical file/directory unintentionally.
	// This is an anti-footgun.
	if symlink, err := isSymlink(symlinkpath); !symlink && err == nil {
		return fmt.Errorf("NVM_SYMLINK is set to a physical file/directory at %s\nPlease remove the location and try again, or select a different location for NVM_SYMLINK.\n", env.symlink)
	}

	return nil
}

func useArchitecture(a string) {
	if strings.ContainsAny("32", os.Getenv("PROCESSOR_ARCHITECTURE")) {
		fmt.Println("This computer only supports 32-bit processing.")
		return
	}
	if strings.Contains("arm64",strings.ToLower(os.Getenv("PROCESSOR_ARCHITECTURE"))) {
		fmt.Println("This computer only supports arm64-bit processing.")
		return
	}
	if a == "32" || a == "64" || a == "arm64" {
		env.arch = a
		saveSettings()
		fmt.Println("Set to " + a + "-bit mode")
	} else {
		fmt.Println("Cannot set architecture to " + a + ". Must be 32 or 64 are acceptable values.")
	}
}

func list(listtype string) {
	if listtype == "" {
		listtype = "installed"
	}
	if listtype != "installed" && listtype != "available" {
		fmt.Println("\nInvalid list option.\n\nPlease use on of the following\n  - nvm list\n  - nvm list installed\n  - nvm list available")
		help()
		return
	}

	if listtype == "installed" {
		fmt.Println("")
		inuse, a := node.GetCurrentVersion()

		v := node.GetInstalled(env.root)

		for i := 0; i < len(v); i++ {
			version := v[i]
			isnode, _ := regexp.MatchString("v", version)
			str := ""
			if isnode {
				if "v"+inuse == version {
					str = str + "  * "
				} else {
					str = str + "    "
				}
				str = str + regexp.MustCompile("v").ReplaceAllString(version, "")
				if "v"+inuse == version {
					str = str + " (Currently using " + a + "-bit executable)"
					//            str = ansi.Color(str,"green:black")
				}
				fmt.Printf(str + "\n")
			}
		}
		if len(v) == 0 {
			fmt.Println("No installations recognized.")
		}
	} else {
		_, lts, current, stable, unstable, _ := node.GetAvailable()

		releases := 20

		data := make([][]string, releases, releases+5)
		for i := 0; i < releases; i++ {
			release := make([]string, 4, 6)

			release[0] = ""
			release[1] = ""
			release[2] = ""
			release[3] = ""

			if len(current) > i {
				if len(current[i]) > 0 {
					release[0] = current[i]
				}
			}

			if len(lts) > i {
				if len(lts[i]) > 0 {
					release[1] = lts[i]
				}
			}

			if len(stable) > i {
				if len(stable[i]) > 0 {
					release[2] = stable[i]
				}
			}

			if len(unstable) > i {
				if len(unstable[i]) > 0 {
					release[3] = unstable[i]
				}
			}

			data[i] = release
		}

		fmt.Println("")
		table := tablewriter.NewWriter(os.Stdout)
		table.SetHeader([]string{"   Current  ", "    LTS     ", " Old Stable ", "Old Unstable"})
		table.SetBorders(tablewriter.Border{Left: true, Top: false, Right: true, Bottom: false})
		table.SetAlignment(tablewriter.ALIGN_CENTER)
		table.SetCenterSeparator("|")
		table.AppendBulk(data) // Add Bulk Data
		table.Render()

		fmt.Println("\nThis is a partial list. For a complete list, visit https://nodejs.org/en/download/releases")
	}
}

func enable() {
	dir := ""
	files, _ := ioutil.ReadDir(env.root)
	for _, f := range files {
		if f.IsDir() {
			isnode, _ := regexp.MatchString("v", f.Name())
			if isnode {
				dir = f.Name()
			}
		}
	}
	fmt.Println("nvm enabled")
	if dir != "" {
		use(strings.Trim(regexp.MustCompile("v").ReplaceAllString(dir, ""), " \n\r"), env.arch)
	} else {
		fmt.Println("No versions of node.js found. Try installing the latest by typing nvm install latest")
	}
}

func disable() {
	// ok, err := runElevated(fmt.Sprintf(`"%s" cmd /C rmdir "%s"`, filepath.Join(env.root, "elevate.cmd"), filepath.Clean(env.symlink)))
	abortOnBadSymlink(env.symlink)
	ok, err := elevatedRun("rmdir", filepath.Clean(env.symlink))
	if !ok {
		return
	}
	if err != nil {
		fmt.Print(fmt.Sprint(err))
	}

	fmt.Println("nvm disabled")
}

const (
	VER_PLATFORM_WIN32s        = 0
	VER_PLATFORM_WIN32_WINDOWS = 1
	VER_PLATFORM_WIN32_NT      = 2
)

type OSVersionInfoEx struct {
	OSVersionInfoSize uint32
	MajorVersion      uint32
	MinorVersion      uint32
	BuildNumber       uint32
	PlatformId        uint32
	CSDVersion        [128]uint16
}

func checkLocalEnvironment() {
	problems := make([]string, 0)

	// Check for PATH problems
	paths := strings.Split(os.Getenv("PATH"), ";")
	current := env.symlink
	if strings.HasSuffix(current, "/") || strings.HasSuffix(current, "\\") {
		current = current[:len(current)-1]
	}

	nvmsymlinkfound := false
	for _, path := range paths {
		if strings.HasSuffix(path, "/") || strings.HasSuffix(path, "\\") {
			path = path[:len(path)-1]
		}

		if strings.EqualFold(path, current) {
			nvmsymlinkfound = true
			break
		}

		if _, err := os.Stat(filepath.Join(path, "node.exe")); err == nil {
			problems = append(problems, "Another Node.js installation is blocking NVM4W installations from running. Please uninstall the conflicting version or update the PATH environment variable to assure \""+current+"\" precedes \""+path+"\".")
			break
		} else if !errors.Is(err, os.ErrNotExist) {
			fmt.Println("Error running environment check:\n" + err.Error())
		}
	}

	// Check for developer mode
	devmode := "OFF"
	k, err := registry.OpenKey(registry.LOCAL_MACHINE, `SOFTWARE\Microsoft\Windows\CurrentVersion\AppModelUnlock`, registry.QUERY_VALUE)
	if err == nil {
		value, _, err := k.GetIntegerValue("AllowDevelopmentWithoutDevLicense")
		if err == nil {
			if value > 0 {
				devmode = "ON"
			}
		} else {
			devmode = "UNKNOWN"
		}
	} else {
		devmode = "UNKNOWN (user cannot read registry)"
	}
	defer k.Close()

	// Check for permission problems
	admin, elevated, err := getProcessPermissions()
	if err == nil {
		if !admin && !elevated {
			user, _ := user.Current()
			username := strings.Split(user.Username, "\\")
			fmt.Printf("%v is not using admin or elevated rights", username[len(username)-1])
			if devmode == "ON" {
				fmt.Printf(", but windows developer mode is\nenabled. Most commands will still work unless %v lacks rights to\nmodify the %v symlink.\n", username[len(username)-1], current)
			} else {
				fmt.Println(".")
			}
		} else {
			if admin {
				fmt.Println("Running NVM for Windows with administrator privileges.")
			} else if elevated {
				fmt.Println("Running NVM for Windows with elevated permissions.")
			}
		}
	} else {
		fmt.Println(err)
	}

	kernel32 := syscall.NewLazyDLL("kernel32.dll")
	handle, _, err := kernel32.NewProc("GetStdHandle").Call(uintptr(0xfffffff5)) // get handle for console input
	if err != nil && err.Error() != "The operation completed successfully." {
		fmt.Printf("Error getting console handle: %v", err)
	} else {
		var mode uint32
		result, _, _ := kernel32.NewProc("GetConsoleMode").Call(handle, uintptr(unsafe.Pointer(&mode)))
		if result != 0 {
			var title [256]uint16
			_, _, err := kernel32.NewProc("GetConsoleTitleW").Call(uintptr(unsafe.Pointer(&title)), uintptr(len(title)))
			if err != nil && err.Error() != "The operation completed successfully." {
				fmt.Printf("Error getting console title: %v", err)
			} else {
				consoleTitle := syscall.UTF16ToString(title[:])

				if !strings.Contains(strings.ToLower(consoleTitle), "command prompt") && !strings.Contains(strings.ToLower(consoleTitle), "powershell") && !strings.Contains(strings.ToLower(consoleTitle), "cmd.exe") && !strings.Contains(strings.ToLower(consoleTitle), "pwsh.exe") && !strings.Contains(strings.ToLower(consoleTitle), "powershell.exe") {
					problems = append(problems, fmt.Sprintf("\"%v\" not recognized: the Command Prompt and Powershell are the only officially supported consoles. Some features may not work as expected.\n", consoleTitle))
				}
			}
		}
	}

	// Get Windows details
	getVersionEx := kernel32.NewProc("GetVersionExW")
	versionInfo := OSVersionInfoEx{
		OSVersionInfoSize: uint32(unsafe.Sizeof(OSVersionInfoEx{})),
	}
	ret, _, _ := getVersionEx.Call(uintptr(unsafe.Pointer(&versionInfo)))
	if ret == 0 {
		fmt.Println("Failed to retrieve version information.")
	}
	// fmt.Printf(" %d.%d\n", versionInfo.MajorVersion, versionInfo.MinorVersion)
	maj, min, patch := windows.RtlGetNtVersionNumbers()
	fmt.Printf("\nWindows Version:        %d.%d (Build %d)\n", maj, min, patch)

	// SHELL in Linux
	// TERM in Windows
	// COMSPEC in Windows provides the terminal path
	// shell := os.Getenv("ConEmuANSI")
	// fmt.Printf("Shell: %v\n", shell)

	// Display developer mode status
	if !admin {
		// if devmode == "ON" {
		// 	devmode = color.GreenString(devmode)
		// } else if devmode == "OFF" {
		// 	devmode = color.YellowString(devmode)
		// } else {
		// 	devmode = color.YellowString(devmode)
		// }

		fmt.Printf("\n%v %v\n", "Windows Developer Mode:", devmode)
	}

	executable := os.Args[0]
	path, err := where.Find(filepath.Base(executable))

	if err != nil {
		path = "UNKNOWN: " + err.Error()
	}

	out := "none\n(run \"nvm use <version>\" to activate a version)\n"
	output, err := exec.Command(os.Getenv("NVM_SYMLINK")+"\\node.exe", "-v").Output()
	if err == nil {
		out = string(output)
	}

	v := node.GetInstalled(env.root)

	nvmhome := os.Getenv("NVM_HOME")
	mirrors := "No mirrors configured"
	if len(env.node_mirror) > 0 && len(env.npm_mirror) > 0 {
		mirrors = env.node_mirror + " (node) and " + env.npm_mirror + " (npm)"
	} else if len(env.node_mirror) > 0 {
		mirrors = env.node_mirror + " (node)"
	} else if len(env.npm_mirror) > 0 {
		mirrors = env.npm_mirror + " (npm)"
	}
	fmt.Printf("\nNVM4W Version:          %v\nNVM4W Path:             %v\nNVM4W Settings:         %v\nNVM_HOME:               %v\nNVM_SYMLINK:            %v\nNode Installations:     %v\nDefault Architecture:   %v-bit\nMirrors:                %v\nHTTP Proxy:             %v\n\nTotal Node.js Versions: %v\nActive Node.js Version: %v", NvmVersion, path, home, nvmhome, symlink, env.root, env.arch, mirrors, env.proxy, len(v), out)

	if !nvmsymlinkfound {
		problems = append(problems, "The NVM4W symlink ("+env.symlink+") was not found in the PATH environment variable.")
	}

	if home == symlink {
		problems = append(problems, "NVM_HOME and NVM_SYMLINK cannot be the same value ("+symlink+"). Change NVM_SYMLINK.")
	}

	fileInfo, err := os.Lstat(symlink)
	if err != nil {
		if os.IsNotExist(err) {
			fmt.Println("NVM_SYMLINK does not exist yet. This is auto-created when \"nvm use\" is run.")
		} else {
			problems = append(problems, "Could not determine if NVM_SYMLINK is actually a symlink: "+err.Error())
		}
	} else {
		if fileInfo.Mode()&os.ModeSymlink != 0 {
			targetPath, _ := os.Readlink(symlink)
			targetFileInfo, _ := os.Lstat(targetPath)

			if !targetFileInfo.Mode().IsDir() {
				problems = append(problems, "NVM_SYMLINK is a symlink linking to a file instead of a directory.")
			}
		} else {
			problems = append(problems, "NVM_SYMLINK ("+symlink+") is not a valid symlink.")
		}
	}

	if strings.Contains(symlink, home) {
		problems = append(problems, "Storing the NVM_SYMLINK ("+symlink+") within the NVM_HOME directory ("+home+") has been known to cause problems in many Windows environments. Change NVM_SYMLINK to a different directory that does not already exist.")
	}

	ipv6, err := web.IsLocalIPv6()
	if err != nil {
		problems = append(problems, "Connection type cannot be determined: "+err.Error())
	} else if !ipv6 {
		fmt.Println("\nIPv6 is enabled. This has been known to slow downloads significantly.")
	}

	nodelist := web.Ping(web.GetFullNodeUrl("index.json"))
	if !nodelist {
		if len(env.node_mirror) > 0 && env.node_mirror != "none" {
			problems = append(problems, "Connection to "+env.node_mirror+" (mirror) cannot be established. Check the mirror server to assure it is online.")
		} else {
			if len(env.proxy) > 0 {
				problems = append(problems, "Connection to nodejs.org cannot be established. Check your proxy ("+env.proxy+") and your physical internet connection.")
			} else {
				problems = append(problems, "Connection to nodejs.org cannot be established. Check your internet connection.")
			}
		}
	}

	invalid := make([]string, 0)
	invalidnpm := make([]string, 0)
	for i := 0; i < len(v); i++ {
		if _, err = os.Stat(filepath.Join(env.root, v[i], "node.exe")); err != nil {
			invalid = append(invalid, v[i])
		} else if _, err = os.Stat(filepath.Join(env.root, v[i], "npm.cmd")); err != nil {
			fmt.Println(err)
			invalidnpm = append(invalid, v[i])
		}
	}

	if len(invalid) > 0 {
		problems = append(problems, "The following Node installations are invalid (missing node.exe): "+strings.Join(invalid, ", ")+" - consider reinstalling these versions")
	}

	if len(invalidnpm) > 0 {
		fmt.Printf("\nWARNING: The following Node installations are missing npm: %v\n         (Node will still run, but npm will not work on these versions)\n", strings.Join(invalidnpm, ", "))
	}

	if len(env.npm_mirror) > 0 {
		fmt.Println("If you are experiencing npm problems, check the npm mirror (" + env.npm_mirror + ") to assure it is online and accessible.")
	}

	if _, err := os.Stat(env.settings); err != nil {
		problems = append(problems, "Cannot find "+env.settings)
	}

	if len(problems) == 0 {
		fmt.Println("\n" + "No problems detected.")
	} else {
		fmt.Println("\nPROBLEMS DETECTED\n-----------------")
		for _, p := range problems {
			fmt.Println(p + "\n")
		}
	}

	// Check for updates
	colorize := true
	if err := upgrade.EnableVirtualTerminalProcessing(); err != nil {
		colorize = false
	}
	update, checkerr := upgrade.Get()
	if checkerr == nil {
		if len(update.Warnings) > 0 {
			fmt.Println("")
		}
		for _, warning := range update.Warnings {
			upgrade.Warn(warning, colorize)
		}
		if len(update.Warnings) > 0 {
			fmt.Println("")
		}
	}

	if checkerr != nil {
		fmt.Println("error checking for updates: " + checkerr.Error())
	} else {
		newVersion, available, err := update.Available(NvmVersion)
		if err != nil {
			fmt.Println("Error checking for updates: " + err.Error())
		} else if available {
			upgrade.Warn(fmt.Sprintf("An upgrade is available: v%s", newVersion), colorize)
			fmt.Println("   run \"nvm upgrade\" to update.\n")
		}
	}

	fmt.Println("\n" + "Find help at https://github.com/coreybutler/nvm-windows/wiki/Common-Issues")
}

func help() {
	fmt.Println("\nRunning version " + NvmVersion + ".")
	fmt.Println("\nUsage:")
	fmt.Println(" ")
	fmt.Println("  nvm arch                     : Show if node is running in 32 or 64 bit mode.")
	fmt.Println("  nvm current                  : Display active version.")
	fmt.Println("  nvm debug                    : Check the NVM4W process for known problems (troubleshooter).")
	fmt.Println("  nvm install <version> [arch] : The version can be a specific version, \"latest\" for the latest current version, or \"lts\" for the")
	fmt.Println("                                 most recent LTS version. Optionally specify whether to install the 32 or 64 bit version (defaults")
	fmt.Println("                                 to system arch). Set [arch] to \"all\" to install 32 AND 64 bit versions.")
	fmt.Println("                                 Add --insecure to the end of this command to bypass SSL validation of the remote download server.")
	fmt.Println("  nvm list [available]         : List the node.js installations. Type \"available\" at the end to see what can be installed. Aliased as ls.")
	fmt.Println("  nvm on                       : Enable node.js version management.")
	fmt.Println("  nvm off                      : Disable node.js version management.")
	fmt.Println("  nvm proxy [url]              : Set a proxy to use for downloads. Leave [url] blank to see the current proxy.")
	fmt.Println("                                 Set [url] to \"none\" to remove the proxy.")
	fmt.Println("  nvm node_mirror [url]        : Set the node mirror. Defaults to https://nodejs.org/dist/. Leave [url] blank to use default url.")
	fmt.Println("  nvm npm_mirror [url]         : Set the npm mirror. Defaults to https://github.com/npm/cli/archive/. Leave [url] blank to default url.")
	fmt.Println("  nvm uninstall <version>      : The version must be a specific version.")
	fmt.Println("  nvm upgrade                  : Update nvm to the latest version. Manual rollback available for 7 days after upgrade.")
	fmt.Println("  nvm use [version] [arch]     : Switch to use the specified version. Optionally use \"latest\", \"lts\", or \"newest\".")
	fmt.Println("                                 \"newest\" is the latest installed version. Optionally specify 32/64bit architecture.")
	fmt.Println("                                 nvm use <arch> will continue using the selected version, but switch to 32/64 bit mode.")
	fmt.Println("  nvm reinstall <version>      : A shortcut method to clean and reinstall a specific version.")
	fmt.Println("  nvm root [path]              : Set the directory where nvm should store different versions of node.js.")
	fmt.Println("                                 If <path> is not set, the current root will be displayed.")
	fmt.Println("  nvm subscribe [--]<topic>    : Subscribe to desktop notifications.")
	fmt.Println("                                 Valid topics: lts, current, nvm4w, author")
	fmt.Println("  nvm unsubscribe [--]<topic>  : Unsubscribe from desktop notifications.")
	fmt.Println("                                 Valid topics: lts, current, nvm4w, author")
	fmt.Println("  nvm [--]version              : Displays the current running version of nvm for Windows. Aliased as v.")
	fmt.Println(" ")
}

// ===============================================================
// END | CLI functions
// ===============================================================

// ===============================================================
// BEGIN | Utility functions
// ===============================================================
func checkVersionExceedsLatest(version string) bool {
	//content := web.GetRemoteTextFile("http://nodejs.org/dist/latest/SHASUMS256.txt")
	url := web.GetFullNodeUrl("latest/SHASUMS256.txt")
	content := web.GetRemoteTextFile(url)
	re := regexp.MustCompile("node-v(.+)+msi")
	reg := regexp.MustCompile("node-v|-[xa].+")
	latest := reg.ReplaceAllString(re.FindString(content), "")
	var vArr = strings.Split(version, ".")
	var lArr = strings.Split(latest, ".")
	for index := range lArr {
		lat, _ := strconv.Atoi(lArr[index])
		ver, _ := strconv.Atoi(vArr[index])
		//Should check for valid input (checking for conversion errors) but this tool is made to trust the user
		if ver < lat {
			return false
		} else if ver > lat {
			return true
		}
	}
	return false
}

func cleanVersion(version string) string {
	re := regexp.MustCompile("\\d+.\\d+.\\d+")
	matched := re.FindString(version)

	if len(matched) == 0 {
		re = regexp.MustCompile("\\d+.\\d+")
		matched = re.FindString(version)
		if len(matched) == 0 {
			matched = version + ".0.0"
		} else {
			matched = matched + ".0"
		}
		fmt.Println(matched)
	}

	return matched
}

// Given a node.js version, returns the associated npm version
func getNpmVersion(nodeversion string) string {
	_, _, _, _, _, npm := node.GetAvailable()
	if len(npm) == 0 {
		fmt.Println("Error looking up versions: Remote host returned no results. This usually indicates a problem with with Node.js web server. Please try again in a few minutes.")
		os.Exit(0)
	}
	return npm[nodeversion]
}

func getLatest() string {
	url := web.GetFullNodeUrl("latest/SHASUMS256.txt")
	content := web.GetRemoteTextFile(url)
	re := regexp.MustCompile("node-v(.+)+msi")
	reg := regexp.MustCompile("node-v|-[xa].+")
	return reg.ReplaceAllString(re.FindString(content), "")
}

func getLTS() string {
	// all, ltsList, current, stable, unstable, npm := node.GetAvailable()
	// fmt.Println(all)
	// fmt.Println(ltsList)
	// fmt.Println(current)
	// fmt.Println(stable)
	// fmt.Println(unstable)
	// fmt.Println(npm)
	_, ltsList, _, _, _, _ := node.GetAvailable()

	if len(ltsList) == 0 {
		fmt.Println("Error looking up LTS version: Remote host returned no results. This usually indicates a problem with with Node.js web server. Please try again in a few minutes.")
		os.Exit(0)
	}

	// ltsList has already been numerically sorted
	return ltsList[0]
}

func updateRootDir(path string) {
	_, err := os.Stat(path)
	if err != nil {
		fmt.Println(path + " does not exist or could not be found.")
		return
	}

	currentRoot := env.root
	env.root = filepath.Clean(path)

	// Copy command files
	os.Link(filepath.Clean(currentRoot+"/elevate.cmd"), filepath.Clean(env.root+"/elevate.cmd"))
	os.Link(filepath.Clean(currentRoot+"/elevate.vbs"), filepath.Clean(env.root+"/elevate.vbs"))

	saveSettings()

	if currentRoot != env.root {
		fmt.Println("\nRoot has been changed from " + currentRoot + " to " + path)
	}
}

func elevatedRun(name string, arg ...string) (bool, error) {
	ok, err := run("cmd", nil, append([]string{"/C", name}, arg...)...)
	if err != nil {
		exe, _ := os.Executable()
		cmd := filepath.Join(filepath.Dir(exe), "elevate.cmd")
		ok, err = run(cmd, &env.root, append([]string{"cmd", "/C", name}, arg...)...)
	}

	return ok, err
}

func run(name string, dir *string, arg ...string) (bool, error) {
	c := exec.Command(name, arg...)
	if dir != nil {
		c.Dir = *dir
	}
	var stderr bytes.Buffer
	c.Stderr = &stderr
	err := c.Run()
	if err != nil {
		return false, errors.New(fmt.Sprint(err) + ": " + stderr.String())
	}

	return true, nil
}

func runElevated(command string, forceUAC ...bool) (bool, error) {
	uac := true //false
	if len(forceUAC) > 0 {
		uac = forceUAC[0]
	}

	if uac {
		// Alternative elevation option at stackoverflow.com/questions/31558066/how-to-ask-for-administer-privileges-on-windows-with-go
		cmd := exec.Command(filepath.Join(env.root, "elevate.cmd"), command)

		var output bytes.Buffer
		var _stderr bytes.Buffer
		cmd.Stdout = &output
		cmd.Stderr = &_stderr
		perr := cmd.Run()
		if perr != nil {
			return false, errors.New(fmt.Sprint(perr) + ": " + _stderr.String())
		}
	}

	c := exec.Command("cmd") // dummy executable that actually needs to exist but we'll overwrite using .SysProcAttr

	// Based on the official docs, syscall.SysProcAttr.CmdLine doesn't exist.
	// But it does and is vital:
	// https://github.com/golang/go/issues/15566#issuecomment-333274825
	// https://medium.com/@felixge/killing-a-child-process-and-all-of-its-children-in-go-54079af94773
	c.SysProcAttr = &syscall.SysProcAttr{CmdLine: command}

	var stderr bytes.Buffer
	c.Stderr = &stderr

	err := c.Run()
	if err != nil {
		msg := stderr.String()
		if strings.Contains(msg, "not have sufficient privilege") && uac {
			return runElevated(command, false)
		}
		// fmt.Println(fmt.Sprint(err) + ": " + stderr.String())
		return false, errors.New(fmt.Sprint(err) + ": " + msg)
	}

	return true, nil
}

func saveSettings() {
	content := "root: " + strings.Trim(encode(env.root), " \n\r") + "\r\narch: " + strings.Trim(encode(env.arch), " \n\r") + "\r\nproxy: " + strings.Trim(encode(env.proxy), " \n\r") + "\r\noriginalpath: " + strings.Trim(encode(env.originalpath), " \n\r") + "\r\noriginalversion: " + strings.Trim(encode(env.originalversion), " \n\r")
	content = content + "\r\nnode_mirror: " + strings.Trim(encode(env.node_mirror), " \n\r") + "\r\nnpm_mirror: " + strings.Trim(encode(env.npm_mirror), " \n\r")
	ioutil.WriteFile(env.settings, []byte(content), 0644)
	os.Setenv("NVM_HOME", strings.Trim(encode(env.root), " \n\r"))
}

func getProcessPermissions() (admin bool, elevated bool, err error) {
	admin = false
	elevated = false
	var sid *windows.SID
	err = windows.AllocateAndInitializeSid(
		&windows.SECURITY_NT_AUTHORITY,
		2,
		windows.SECURITY_BUILTIN_DOMAIN_RID,
		windows.DOMAIN_ALIAS_RID_ADMINS,
		0, 0, 0, 0, 0, 0,
		&sid)
	if err != nil {
		return
	}
	defer windows.FreeSid(sid)

	token := windows.Token(0)
	elevated = token.IsElevated()
	admin, err = token.IsMember(sid)

	return
}

func encode(val string) string {
	converted := encoding.ToUTF8(val)
	// if err != nil {
	// 	fmt.Printf("WARNING: [encoding error] - %v\n", err.Error())
	// 	return val
	// }

	return string(converted)
}

// ===============================================================
// END | Utility functions
// ===============================================================

func setup() {
	lines, err := file.ReadLines(env.settings)
	if err != nil {
		fmt.Println("\nERROR", err)
		os.Exit(1)
	}

	// Process each line and extract the value
	m := make(map[string]string)
	for _, line := range lines {
		line = strings.TrimSpace(line)
		line = os.ExpandEnv(line)
		res := strings.Split(line, ":")
		if len(res) < 2 {
			continue
		}
		m[res[0]] = strings.TrimSpace(strings.Join(res[1:], ":"))
	}

	if val, ok := m["originalpath"]; ok {
		env.originalpath = filepath.Clean(val)
	}
	if val, ok := m["originalversion"]; ok {
		env.originalversion = val
	}
	if val, ok := m["arch"]; ok {
		env.arch = val
	}
	if val, ok := m["node_mirror"]; ok {
		env.node_mirror = val
	}
	if val, ok := m["npm_mirror"]; ok {
		env.npm_mirror = val
	}

	if val, ok := m["proxy"]; ok {
		if val != "none" && val != "" {
			if strings.ToLower(val[0:4]) != "http" {
				val = "http://" + val
			}
			res, err := url.Parse(val)
			if err == nil {
				web.SetProxy(res.String(), env.verifyssl)
				env.proxy = res.String()
			}
		}
	}

	web.SetMirrors(env.node_mirror, env.npm_mirror)
	env.arch = arch.Validate(env.arch)

	// Make sure the directories exist
	_, e := os.Stat(env.root)
	if e != nil {
		fmt.Println(env.root + " could not be found or does not exist. Exiting.")
		return
	}
}<|MERGE_RESOLUTION|>--- conflicted
+++ resolved
@@ -541,10 +541,6 @@
 					fmt.Println("Rollback complete.")
 				}
 
-<<<<<<< HEAD
-				return
-			}
-=======
 	if cpuarch == "arm64" && !web.IsNodeArm64bitAvailable(version) {
 		fmt.Println("Node.js v" + version + " is only available in 64 and 32-bit.")
 		return
@@ -556,7 +552,6 @@
 			url := web.GetFullNodeUrl("index.json")
 			fmt.Println("\nVersion " + version + " is not available.\n\nThe complete list of available versions can be found at " + url)
 			return
->>>>>>> 28c3aa87
 		}
 	}()
 
@@ -615,26 +610,6 @@
 			}
 		}
 
-<<<<<<< HEAD
-		if err != nil {
-			if strings.Contains(err.Error(), "No Major.Minor.Patch") {
-				sv, sverr := semver.Make(version)
-				if sverr == nil {
-					sverr = sv.Validate()
-				}
-				if sverr != nil {
-					version = findLatestSubVersion(version)
-					if len(version) == 0 {
-						sverr = errors.New("Unrecognized version: \"" + requestedVersion + "\"")
-					}
-				}
-				err = sverr
-			}
-
-			if err != nil {
-				status <- Status{Err: err, Help: true}
-				return
-=======
 		// Download node
 		if (cpuarch == "arm64") && !node.IsVersionInstalled(env.root, version, "arm64") {
 			success := web.GetNodeJS(env.root, version, "arm64", false)
@@ -661,7 +636,6 @@
 					fmt.Println("Could not download node.js v" + version + " 64-bit executable.")
 					return
 				}
->>>>>>> 28c3aa87
 			}
 		}
 
@@ -1079,12 +1053,6 @@
 		notifications = true
 	}
 
-<<<<<<< HEAD
-	go func() {
-		defer func() {
-			if notifications {
-				time.Sleep(1 * time.Second)
-=======
 	// Check if a change is needed
 	curVersion, curCpuarch := node.GetCurrentVersion()
 	if version == curVersion && cpuarch == curCpuarch {
@@ -1098,7 +1066,6 @@
 		if cpuarch == "32" {
 			if node.IsVersionInstalled(env.root, version, "64") {
 				fmt.Println("\nDid you mean node v" + version + " (64-bit)?\nIf so, type \"nvm use " + version + " 64\" to use it.")
->>>>>>> 28c3aa87
 			}
 			wg.Done()
 		}()

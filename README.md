--- conflicted
+++ resolved
@@ -99,15 +99,9 @@
 - **`nvm uninstall <version>`**: Uninstall a specific version.
 - **`nvm use <version> [arch]`**: Switch to use the specified version. Optionally use `latest`, `lts`, or `newest`. `newest` is the latest _installed_ version. Optionally specify 32/64bit architecture. `nvm use <arch>` will continue using the selected version, but switch to 32/64 bit mode. For information about using `use` in a specific directory (or using `.nvmrc`), please refer to [issue #16](https://github.com/coreybutler/nvm-windows/issues/16).
 - **`nvm root <path>`**: Set the directory where nvm should store different versions of node.js. If `<path>` is not set, the current root will be displayed.
-<<<<<<< HEAD
 - **`nvm version`**: Displays the current running version of NVM for Windows.
-- **`nvm node_mirror <node_mirror_url>`**: Set the node mirror.People in China can use *https://npm.taobao.org/mirrors/node/*
-- **`nvm npm_mirror <npm_mirror_url>`**: Set the npm mirror.People in China can use *https://npm.taobao.org/mirrors/npm/*
-=======
-- **`nvm version`: Displays the current running version of NVM for Windows.
 - **`nvm node_mirror <node_mirror_url>`**: Set the node mirror.People in China can use *https://npmmirror.com/mirrors/node/*
 - **`nvm npm_mirror <npm_mirror_url>`**: Set the npm mirror.People in China can use *https://npmmirror.com/mirrors/npm/*
->>>>>>> d2f09dbe
 
 ### :warning: Gotcha!
 

--- conflicted
+++ resolved
@@ -1,567 +1,558 @@
-package main
-
-import (
-  "fmt"
-  "os"
-  "os/exec"
-  "strings"
-  "io/ioutil"
-  "regexp"
-  "bytes"
-  "strconv"
-  "./nvm/web"
-  "./nvm/arch"
-  "./nvm/file"
-  "./nvm/node"
-//  "./ansi"
-)
-
-const (
-  NvmVersion = "1.1.0"
-)
-
-type Environment struct {
-  settings        string
-  root            string
-  symlink         string
-  arch            string
-  node_mirror     string
-  npm_mirror      string
-  proxy           string
-  originalpath    string
-  originalversion string
-}
-
-var env = &Environment{
-  settings: os.Getenv("NVM_HOME")+"\\settings.txt",
-  root: "",
-  symlink: os.Getenv("NVM_SYMLINK"),
-  arch: os.Getenv("PROCESSOR_ARCHITECTURE"),
-  node_mirror: "",
-  npm_mirror: "",
-  proxy: "none",
-  originalpath: "",
-  originalversion: "",
-}
-
-func main() {
-  args := os.Args
-  detail := ""
-  procarch := arch.Validate(env.arch)
-
-  Setup()
-
-  // Capture any additional arguments
-  if len(args) > 2 {
-    detail = strings.ToLower(args[2])
-  }
-  if len(args) > 3 {
-    procarch = args[3]
-  }
-  if len(args) < 2 {
-    help()
-    return
-  }
-
-  // Run the appropriate method
-  switch args[1] {
-    case "install": install(detail,procarch)
-    case "uninstall": uninstall(detail)
-    case "use": use(detail,procarch)
-    case "list": list(detail)
-    case "ls": list(detail)
-    case "on": enable()
-    case "off": disable()
-    case "root":
-      if len(args) == 3 {
-        updateRootDir(args[2])
-      } else {
-        fmt.Println("\nCurrent Root: "+env.root)
-      }
-    case "version":
-      fmt.Println(NvmVersion)
-    case "v":
-      fmt.Println(NvmVersion)
-    case "arch":
-      if strings.Trim(detail," \r\n") != "" {
-        detail = strings.Trim(detail," \r\n")
-        if detail != "32" && detail != "64" {
-          fmt.Println("\""+detail+"\" is an invalid architecture. Use 32 or 64.")
-          return
-        }
-        env.arch = detail
-        saveSettings()
-        fmt.Println("Default architecture set to "+detail+"-bit.")
-        return
-      }
-      _, a := node.GetCurrentVersion()
-      fmt.Println("System Default: "+env.arch+"-bit.")
-      fmt.Println("Currently Configured: "+a+"-bit.")
-    case "proxy":
-      if detail == "" {
-        fmt.Println("Current proxy: "+env.proxy)
-      } else {
-        env.proxy = detail
-        saveSettings()
-      }
-    case "update": update()
-    default: help()
-  }
-}
-
-func update() {
-//  cmd := exec.Command("cmd", "/d", "echo", "testing")
-//  var output bytes.Buffer
-//  var _stderr bytes.Buffer
-//  cmd.Stdout = &output
-//  cmd.Stderr = &_stderr
-//  perr := cmd.Run()
-//  if perr != nil {
-//      fmt.Println(fmt.Sprint(perr) + ": " + _stderr.String())
-//      return
-//  }
-}
-
-func CheckVersionExceedsLatest(version string) bool{
-    //content := web.GetRemoteTextFile("http://nodejs.org/dist/latest/SHASUMS256.txt")
-    url := web.GetFullNodeUrl("latest/SHASUMS256.txt");
-    content := web.GetRemoteTextFile(url)
-    re := regexp.MustCompile("node-v(.+)+msi")
-    reg := regexp.MustCompile("node-v|-x.+")
-	latest := reg.ReplaceAllString(re.FindString(content),"")
-
-	if version <= latest {
-		return false
-	} else {
-		return true
-	}
-}
-
-func install(version string, cpuarch string) {
-  if version == "" {
-    fmt.Println("\nInvalid version.")
-    fmt.Println(" ")
-    help()
-    return
-  }
-
-  cpuarch = strings.ToLower(cpuarch)
-
-  if cpuarch != "" {
-    if cpuarch != "32" && cpuarch != "64" && cpuarch != "all" {
-      fmt.Println("\""+cpuarch+"\" is not a valid CPU architecture. Must be 32 or 64.")
-      return
-    }
-  } else {
-    cpuarch = env.arch
-  }
-
-  if cpuarch != "all" {
-    cpuarch = arch.Validate(cpuarch)
-  }
-  
-  // If user specifies "latest" version, find out what version is
-  if version == "latest" {
-    url := web.GetFullNodeUrl("latest/SHASUMS256.txt");
-    content := web.GetRemoteTextFile(url)
-    re := regexp.MustCompile("node-v(.+)+msi")
-    reg := regexp.MustCompile("node-v|-x.+")
-    version = reg.ReplaceAllString(re.FindString(content),"")
-  }
-
-  if CheckVersionExceedsLatest(version) {
-	fmt.Println("Node.js v"+version+" is not yet released or available.")
-	return
-  }
-  
-  if cpuarch == "64" && !web.IsNode64bitAvailable(version) {
-    fmt.Println("Node.js v"+version+" is only available in 32-bit.")
-    return
-  }
-
-  // Check to see if the version is already installed
-  if !node.IsVersionInstalled(env.root,version,cpuarch) {
-
-    if !node.IsVersionAvailable(version){
-      fmt.Println("Version "+version+" is not available. If you are attempting to download a \"just released\" version,")
-      fmt.Println("it may not be recognized by the nvm service yet (updated hourly). If you feel this is in error and")
-      fmt.Println("you know the version exists, please visit http://github.com/coreybutler/nodedistro and submit a PR.")
-      return
-    }
-
-    // Make the output directories
-    os.Mkdir(env.root+"\\v"+version,os.ModeDir)
-    os.Mkdir(env.root+"\\v"+version+"\\node_modules",os.ModeDir)
-
-    // Download node
-    if (cpuarch == "32" || cpuarch == "all") && !node.IsVersionInstalled(env.root,version,"32") {
-      success := web.GetNodeJS(env.root,version,"32");
-      if !success {
-        os.RemoveAll(env.root+"\\v"+version+"\\node_modules")
-        fmt.Println("Could not download node.js v"+version+" 32-bit executable.")
-        return
-      }
-    }
-    if (cpuarch == "64" || cpuarch == "all") && !node.IsVersionInstalled(env.root,version,"64") {
-      success := web.GetNodeJS(env.root,version,"64");
-      if !success {
-        os.RemoveAll(env.root+"\\v"+version+"\\node_modules")
-        fmt.Println("Could not download node.js v"+version+" 64-bit executable.")
-        return
-      }
-    }
-
-    if file.Exists(env.root+"\\v"+version+"\\node_modules\\npm") {
-      return
-    }
-
-    // If successful, add npm
-    npmv := getNpmVersion(version)
-    success := web.GetNpm(env.root, getNpmVersion(version))
-    if success {
-      fmt.Printf("Installing npm v"+npmv+"...")
-
-      // new temp directory under the nvm root
-      tempDir := env.root + "\\temp"
-
-      // Extract npm to the temp directory
-      file.Unzip(tempDir+"\\npm-v"+npmv+".zip",tempDir+"\\nvm-npm")
-
-      // Copy the npm and npm.cmd files to the installation directory
-      os.Rename(tempDir+"\\nvm-npm\\npm-"+npmv+"\\bin\\npm",env.root+"\\v"+version+"\\npm")
-      os.Rename(tempDir+"\\nvm-npm\\npm-"+npmv+"\\bin\\npm.cmd",env.root+"\\v"+version+"\\npm.cmd")
-      os.Rename(tempDir+"\\nvm-npm\\npm-"+npmv,env.root+"\\v"+version+"\\node_modules\\npm")
-
-      // Remove the temp directory
-      // may consider keep the temp files here
-      os.RemoveAll(tempDir)
-
-      fmt.Println("\n\nInstallation complete. If you want to use this version, type\n\nnvm use "+version)
-    } else {
-      fmt.Println("Could not download npm for node v"+version+".")
-      fmt.Println("Please visit https://github.com/npm/npm/releases/tag/v"+npmv+" to download npm.")
-      fmt.Println("It should be extracted to "+env.root+"\\v"+version)
-    }
-
-    // If this is ever shipped for Mac, it should use homebrew.
-    // If this ever ships on Linux, it should be on bintray so it can use yum, apt-get, etc.
-
-    return
-   } else {
-     fmt.Println("Version "+version+" is already installed.")
-     return
-   }
-
-}
-
-func uninstall(version string) {
-  // Make sure a version is specified
-  if len(version) == 0 {
-    fmt.Println("Provide the version you want to uninstall.")
-    help()
-    return
-  }
-
-  // Determine if the version exists and skip if it doesn't
-  if node.IsVersionInstalled(env.root,version,"32") || node.IsVersionInstalled(env.root,version,"64") {
-    fmt.Printf("Uninstalling node v"+version+"...")
-    v, _ := node.GetCurrentVersion()
-    if v == version {
-      cmd := exec.Command(env.root+"\\elevate.cmd", "cmd", "/C", "rmdir", env.symlink)
-      cmd.Run()
-    }
-    e := os.RemoveAll(env.root+"\\v"+version)
-    if e != nil {
-      fmt.Println("Error removing node v"+version)
-      fmt.Println("Manually remove "+env.root+"\\v"+version+".")
-    } else {
-      fmt.Printf(" done")
-    }
-  } else {
-    fmt.Println("node v"+version+" is not installed. Type \"nvm list\" to see what is installed.")
-  }
-  return
-}
-
-func use(version string, cpuarch string) {
-
-  if version == "32" || version == "64" {
-    cpuarch = version
-    v, _ := node.GetCurrentVersion()
-    version = v
-  }
-
-  cpuarch = arch.Validate(cpuarch)
-
-  // Make sure the version is installed. If not, warn.
-  if !node.IsVersionInstalled(env.root,version,cpuarch) {
-    fmt.Println("node v"+version+" ("+cpuarch+"-bit) is not installed.")
-    if cpuarch == "32" {
-      if node.IsVersionInstalled(env.root,version,"64") {
-        fmt.Println("\nDid you mean node v"+version+" (64-bit)?\nIf so, type \"nvm use "+version+" 64\" to use it.")
-      }
-    }
-    if cpuarch == "64" {
-      if node.IsVersionInstalled(env.root,version,"64") {
-        fmt.Println("\nDid you mean node v"+version+" (64-bit)?\nIf so, type \"nvm use "+version+" 64\" to use it.")
-      }
-    }
-    return
-  }
-
-  // Create or update the symlink
-  sym, _ := os.Stat(env.symlink)
-  if sym != nil {
-    cmd := exec.Command(env.root+"\\elevate.cmd", "cmd", "/C", "rmdir", env.symlink)
-    var output bytes.Buffer
-    var _stderr bytes.Buffer
-    cmd.Stdout = &output
-    cmd.Stderr = &_stderr
-    perr := cmd.Run()
-    if perr != nil {
-        fmt.Println(fmt.Sprint(perr) + ": " + _stderr.String())
-        return
-    }
-  }
-
-  c := exec.Command(env.root+"\\elevate.cmd", "cmd", "/C", "mklink", "/D", env.symlink, env.root+"\\v"+version)
-  var out bytes.Buffer
-  var stderr bytes.Buffer
-  c.Stdout = &out
-  c.Stderr = &stderr
-  err := c.Run()
-  if err != nil {
-      fmt.Println(fmt.Sprint(err) + ": " + stderr.String())
-      return
-  }
-
-  // Use the assigned CPU architecture
-  cpuarch = arch.Validate(cpuarch)
-  e32 := file.Exists(env.root+"\\v"+version+"\\node32.exe")
-  e64 := file.Exists(env.root+"\\v"+version+"\\node64.exe")
-  used := file.Exists(env.root+"\\v"+version+"\\node.exe")
-  if (e32 || e64) {
-    if used {
-      if e32 {
-        os.Rename(env.root+"\\v"+version+"\\node.exe",env.root+"\\v"+version+"\\node64.exe")
-        os.Rename(env.root+"\\v"+version+"\\node32.exe",env.root+"\\v"+version+"\\node.exe")
-      } else {
-        os.Rename(env.root+"\\v"+version+"\\node.exe",env.root+"\\v"+version+"\\node32.exe")
-        os.Rename(env.root+"\\v"+version+"\\node64.exe",env.root+"\\v"+version+"\\node.exe")
-      }
-    } else if e32 || e64 {
-      os.Rename(env.root+"\\v"+version+"\\node"+cpuarch+".exe",env.root+"\\v"+version+"\\node.exe")
-    }
-  }
-  fmt.Println("Now using node v"+version+" ("+cpuarch+"-bit)")
-}
-
-func useArchitecture(a string) {
-  if strings.ContainsAny("32",os.Getenv("PROCESSOR_ARCHITECTURE")) {
-    fmt.Println("This computer only supports 32-bit processing.")
-    return
-  }
-  if a == "32" || a == "64" {
-    env.arch = a
-    saveSettings()
-    fmt.Println("Set to "+a+"-bit mode")
-  } else {
-    fmt.Println("Cannot set architecture to "+a+". Must be 32 or 64 are acceptable values.")
-  }
-}
-
-func list(listtype string) {
-  if listtype == "" {
-    listtype = "installed"
-  }
-  if listtype != "installed" && listtype != "available" {
-    fmt.Println("\nInvalid list option.\n\nPlease use on of the following\n  - nvm list\n  - nvm list installed\n  - nvm list available")
-    help()
-    return
-  }
-
-  if listtype == "installed" {
-    fmt.Println("")
-    inuse, a := node.GetCurrentVersion()
-
-    v := node.GetInstalled(env.root)
-    for i := 0; i < len(v); i++ {
-      version := v[i]
-      isnode, _ := regexp.MatchString("v",version)
-      str := ""
-      if isnode {
-        if "v"+inuse == version {
-          str = str+"  * "
-        } else {
-          str = str+"    "
-        }
-        str = str+regexp.MustCompile("v").ReplaceAllString(version,"")
-        if "v"+inuse == version {
-          str = str+" (Currently using "+a+"-bit executable)"
-//            str = ansi.Color(str,"green:black")
-        }
-        fmt.Printf(str+"\n")
-      }
-    }
-    if len(v) == 0 {
-      fmt.Println("No installations recognized.")
-    }
-  } else {
-    _, lts, stable, _ := node.GetAvailable()
-
-    releases := len(stable)
-
-    fmt.Println("\nShowing the "+strconv.Itoa(releases)+" latest available releases.\n")
-
-    fmt.Println("        LTS    |     STABLE   ")
-    fmt.Println("   ---------------------------")
-
-    for i := 0; i < releases; i++ {
-      str := "          "
-      if len(lts) > i {
-          str = "v"+lts[i]
-          for ii := 10-len(str); ii > 0; ii-- {
-            str = " "+str
-          }
-      }
-
-      str2 := ""
-      if len(stable) > i {
-        str2 = "v"+stable[i]
-        for ii := 10-len(str2); ii > 0; ii-- {
-          str2 = " "+str2
-        }
-      }
-      fmt.Println("   "+str + "  |  " + str2)
-    }
-
-<<<<<<< HEAD
-    //fmt.Println("\nFor a complete list, visit http://coreybutler.github.io/nodedistro")
-=======
-    fmt.Println("\nFor a complete list, visit https://nodejs.org/download/release")
->>>>>>> e0d437a6
-  }
-}
-
-func enable() {
-  dir := ""
-  files, _ := ioutil.ReadDir(env.root)
-  for _, f := range files {
-    if f.IsDir() {
-      isnode, _ := regexp.MatchString("v",f.Name())
-      if isnode {
-        dir = f.Name()
-      }
-    }
-  }
-  fmt.Println("nvm enabled")
-  if dir != "" {
-    use(strings.Trim(regexp.MustCompile("v").ReplaceAllString(dir,"")," \n\r"),env.arch)
-  } else {
-    fmt.Println("No versions of node.js found. Try installing the latest by typing nvm install latest")
-  }
-}
-
-func disable() {
-  cmd := exec.Command(env.root+"\\elevate.cmd", "cmd", "/C", "rmdir", env.symlink)
-  cmd.Run()
-  fmt.Println("nvm disabled")
-}
-
-func help() {
-  fmt.Println("\nRunning version "+NvmVersion+".")
-  fmt.Println("\nUsage:")
-  fmt.Println(" ")
-  fmt.Println("  nvm arch                     : Show if node is running in 32 or 64 bit mode.")
-  fmt.Println("  nvm install <version> [arch] : The version can be a node.js version or \"latest\" for the latest stable version.")
-  fmt.Println("                                 Optionally specify whether to install the 32 or 64 bit version (defaults to system arch).")
-  fmt.Println("                                 Set [arch] to \"all\" to install 32 AND 64 bit versions.")
-  fmt.Println("  nvm list [available]         : List the node.js installations. Type \"available\" at the end to see what can be installed. Aliased as ls.")
-  fmt.Println("  nvm on                       : Enable node.js version management.")
-  fmt.Println("  nvm off                      : Disable node.js version management.")
-  fmt.Println("  nvm proxy [url]              : Set a proxy to use for downloads. Leave [url] blank to see the current proxy.")
-  fmt.Println("                                 Set [url] to \"none\" to remove the proxy.")
-  fmt.Println("  nvm node_mirror [url]        : Set a mirror to http://nodejs.org/dist/. Leave [url] blank to use default url.")
-  fmt.Println("  nvm npm_mirror [url]         : Set a mirror to https://github.com/npm/npm/archive/. Leave [url] blank to default url.")
-  fmt.Println("  nvm uninstall <version>      : The version must be a specific version.")
-//  fmt.Println("  nvm update                   : Automatically update nvm to the latest version.")
-  fmt.Println("  nvm use [version] [arch]     : Switch to use the specified version. Optionally specify 32/64bit architecture.")
-  fmt.Println("                                 nvm use <arch> will continue using the selected version, but switch to 32/64 bit mode.")
-  fmt.Println("  nvm root [path]              : Set the directory where nvm should store different versions of node.js.")
-  fmt.Println("                                 If <path> is not set, the current root will be displayed.")
-  fmt.Println("  nvm version                  : Displays the current running version of nvm for Windows. Aliased as v.")
-  fmt.Println(" ")
-}
-
-// Given a node.js version, returns the associated npm version
-func getNpmVersion(nodeversion string) string {
-<<<<<<< HEAD
-  npm, _,_ := node.GetAvailabeVersions()
-  return npm[nodeversion].(string)
-=======
-
-  _, _, _, npm := node.GetAvailable()
-
-  return npm[nodeversion]
->>>>>>> e0d437a6
-}
-
-func updateRootDir(path string) {
-  _, err := os.Stat(path)
-  if err != nil {
-    fmt.Println(path+" does not exist or could not be found.")
-    return
-  }
-
-  env.root = path
-  saveSettings()
-  fmt.Println("\nRoot has been set to "+path)
-}
-
-func saveSettings() {
-  content := "root: "+strings.Trim(env.root," \n\r")+"\r\narch: "+strings.Trim(env.arch," \n\r")+"\r\nproxy: "+strings.Trim(env.proxy," \n\r")+"\r\noriginalpath: "+strings.Trim(env.originalpath," \n\r")+"\r\noriginalversion: "+strings.Trim(env.originalversion," \n\r")
-  content = content + "node_mirror: "+strings.Trim(env.node_mirror," \n\r")+ "npm_mirror: "+strings.Trim(env.npm_mirror," \n\r")
-  ioutil.WriteFile(env.settings, []byte(content), 0644)
-}
-
-func Setup() {
-  lines, err := file.ReadLines(env.settings)
-  if err != nil {
-    fmt.Println("\nERROR",err)
-    os.Exit(1)
-  }
-
-  // Process each line and extract the value
-  for _, line := range lines {
-    if strings.Contains(line,"root:") {
-      env.root = strings.Trim(regexp.MustCompile("root:").ReplaceAllString(line,"")," \r\n")
-    } else if strings.Contains(line,"originalpath:") {
-      env.originalpath = strings.Trim(regexp.MustCompile("originalpath:").ReplaceAllString(line,"")," \r\n")
-    } else if strings.Contains(line,"originalversion:") {
-      env.originalversion = strings.Trim(regexp.MustCompile("originalversion:").ReplaceAllString(line,"")," \r\n")
-    } else if strings.Contains(line,"arch:"){
-      env.arch = strings.Trim(regexp.MustCompile("arch:").ReplaceAllString(line,"")," \r\n")
-    } else if strings.Contains(line, "node_mirror:"){
-      env.node_mirror = strings.Trim(regexp.MustCompile("node_mirror:").ReplaceAllString(line,"")," \r\n")
-    } else if strings.Contains(line, "npm_mirror:"){
-      env.npm_mirror = strings.Trim(regexp.MustCompile("npm_mirror:").ReplaceAllString(line,"")," \r\n")
-    } else if strings.Contains(line,"proxy:"){
-      env.proxy = strings.Trim(regexp.MustCompile("proxy:").ReplaceAllString(line,"")," \r\n")
-      if env.proxy != "none" && env.proxy != "" {
-        if strings.ToLower(env.proxy[0:4]) != "http" {
-          env.proxy = "http://"+env.proxy
-        }
-        web.SetProxy(env.proxy)
-      }
-    }
-  }
-  web.SetMirrors(env.node_mirror, env.npm_mirror)
-  env.arch = arch.Validate(env.arch)
-
-  // Make sure the directories exist
-  _, e := os.Stat(env.root)
-  if e != nil {
-    fmt.Println(env.root+" could not be found or does not exist. Exiting.")
-    return
-  }
-}
+package main
+
+import (
+  "fmt"
+  "os"
+  "os/exec"
+  "strings"
+  "io/ioutil"
+  "regexp"
+  "bytes"
+  "strconv"
+  "./nvm/web"
+  "./nvm/arch"
+  "./nvm/file"
+  "./nvm/node"
+//  "./ansi"
+)
+
+const (
+  NvmVersion = "1.1.0"
+)
+
+type Environment struct {
+  settings        string
+  root            string
+  symlink         string
+  arch            string
+  node_mirror     string
+  npm_mirror      string
+  proxy           string
+  originalpath    string
+  originalversion string
+}
+
+var env = &Environment{
+  settings: os.Getenv("NVM_HOME")+"\\settings.txt",
+  root: "",
+  symlink: os.Getenv("NVM_SYMLINK"),
+  arch: os.Getenv("PROCESSOR_ARCHITECTURE"),
+  node_mirror: "",
+  npm_mirror: "",
+  proxy: "none",
+  originalpath: "",
+  originalversion: "",
+}
+
+func main() {
+  args := os.Args
+  detail := ""
+  procarch := arch.Validate(env.arch)
+
+  Setup()
+
+  // Capture any additional arguments
+  if len(args) > 2 {
+    detail = strings.ToLower(args[2])
+  }
+  if len(args) > 3 {
+    procarch = args[3]
+  }
+  if len(args) < 2 {
+    help()
+    return
+  }
+
+  // Run the appropriate method
+  switch args[1] {
+    case "install": install(detail,procarch)
+    case "uninstall": uninstall(detail)
+    case "use": use(detail,procarch)
+    case "list": list(detail)
+    case "ls": list(detail)
+    case "on": enable()
+    case "off": disable()
+    case "root":
+      if len(args) == 3 {
+        updateRootDir(args[2])
+      } else {
+        fmt.Println("\nCurrent Root: "+env.root)
+      }
+    case "version":
+      fmt.Println(NvmVersion)
+    case "v":
+      fmt.Println(NvmVersion)
+    case "arch":
+      if strings.Trim(detail," \r\n") != "" {
+        detail = strings.Trim(detail," \r\n")
+        if detail != "32" && detail != "64" {
+          fmt.Println("\""+detail+"\" is an invalid architecture. Use 32 or 64.")
+          return
+        }
+        env.arch = detail
+        saveSettings()
+        fmt.Println("Default architecture set to "+detail+"-bit.")
+        return
+      }
+      _, a := node.GetCurrentVersion()
+      fmt.Println("System Default: "+env.arch+"-bit.")
+      fmt.Println("Currently Configured: "+a+"-bit.")
+    case "proxy":
+      if detail == "" {
+        fmt.Println("Current proxy: "+env.proxy)
+      } else {
+        env.proxy = detail
+        saveSettings()
+      }
+    case "update": update()
+    default: help()
+  }
+}
+
+func update() {
+//  cmd := exec.Command("cmd", "/d", "echo", "testing")
+//  var output bytes.Buffer
+//  var _stderr bytes.Buffer
+//  cmd.Stdout = &output
+//  cmd.Stderr = &_stderr
+//  perr := cmd.Run()
+//  if perr != nil {
+//      fmt.Println(fmt.Sprint(perr) + ": " + _stderr.String())
+//      return
+//  }
+}
+
+func CheckVersionExceedsLatest(version string) bool{
+    //content := web.GetRemoteTextFile("http://nodejs.org/dist/latest/SHASUMS256.txt")
+    url := web.GetFullNodeUrl("latest/SHASUMS256.txt");
+    content := web.GetRemoteTextFile(url)
+    re := regexp.MustCompile("node-v(.+)+msi")
+    reg := regexp.MustCompile("node-v|-x.+")
+	latest := reg.ReplaceAllString(re.FindString(content),"")
+
+	if version <= latest {
+		return false
+	} else {
+		return true
+	}
+}
+
+func install(version string, cpuarch string) {
+  if version == "" {
+    fmt.Println("\nInvalid version.")
+    fmt.Println(" ")
+    help()
+    return
+  }
+
+  cpuarch = strings.ToLower(cpuarch)
+
+  if cpuarch != "" {
+    if cpuarch != "32" && cpuarch != "64" && cpuarch != "all" {
+      fmt.Println("\""+cpuarch+"\" is not a valid CPU architecture. Must be 32 or 64.")
+      return
+    }
+  } else {
+    cpuarch = env.arch
+  }
+
+  if cpuarch != "all" {
+    cpuarch = arch.Validate(cpuarch)
+  }
+  
+  // If user specifies "latest" version, find out what version is
+  if version == "latest" {
+    url := web.GetFullNodeUrl("latest/SHASUMS256.txt");
+    content := web.GetRemoteTextFile(url)
+    re := regexp.MustCompile("node-v(.+)+msi")
+    reg := regexp.MustCompile("node-v|-x.+")
+    version = reg.ReplaceAllString(re.FindString(content),"")
+  }
+
+  if CheckVersionExceedsLatest(version) {
+	fmt.Println("Node.js v"+version+" is not yet released or available.")
+	return
+  }
+  
+  if cpuarch == "64" && !web.IsNode64bitAvailable(version) {
+    fmt.Println("Node.js v"+version+" is only available in 32-bit.")
+    return
+  }
+
+  // Check to see if the version is already installed
+  if !node.IsVersionInstalled(env.root,version,cpuarch) {
+
+    if !node.IsVersionAvailable(version){
+      fmt.Println("Version "+version+" is not available. If you are attempting to download a \"just released\" version,")
+      fmt.Println("it may not be recognized by the nvm service yet (updated hourly). If you feel this is in error and")
+      fmt.Println("you know the version exists, please visit http://github.com/coreybutler/nodedistro and submit a PR.")
+      return
+    }
+
+    // Make the output directories
+    os.Mkdir(env.root+"\\v"+version,os.ModeDir)
+    os.Mkdir(env.root+"\\v"+version+"\\node_modules",os.ModeDir)
+
+    // Download node
+    if (cpuarch == "32" || cpuarch == "all") && !node.IsVersionInstalled(env.root,version,"32") {
+      success := web.GetNodeJS(env.root,version,"32");
+      if !success {
+        os.RemoveAll(env.root+"\\v"+version+"\\node_modules")
+        fmt.Println("Could not download node.js v"+version+" 32-bit executable.")
+        return
+      }
+    }
+    if (cpuarch == "64" || cpuarch == "all") && !node.IsVersionInstalled(env.root,version,"64") {
+      success := web.GetNodeJS(env.root,version,"64");
+      if !success {
+        os.RemoveAll(env.root+"\\v"+version+"\\node_modules")
+        fmt.Println("Could not download node.js v"+version+" 64-bit executable.")
+        return
+      }
+    }
+
+    if file.Exists(env.root+"\\v"+version+"\\node_modules\\npm") {
+      return
+    }
+
+    // If successful, add npm
+    npmv := getNpmVersion(version)
+    success := web.GetNpm(env.root, getNpmVersion(version))
+    if success {
+      fmt.Printf("Installing npm v"+npmv+"...")
+
+      // new temp directory under the nvm root
+      tempDir := env.root + "\\temp"
+
+      // Extract npm to the temp directory
+      file.Unzip(tempDir+"\\npm-v"+npmv+".zip",tempDir+"\\nvm-npm")
+
+      // Copy the npm and npm.cmd files to the installation directory
+      os.Rename(tempDir+"\\nvm-npm\\npm-"+npmv+"\\bin\\npm",env.root+"\\v"+version+"\\npm")
+      os.Rename(tempDir+"\\nvm-npm\\npm-"+npmv+"\\bin\\npm.cmd",env.root+"\\v"+version+"\\npm.cmd")
+      os.Rename(tempDir+"\\nvm-npm\\npm-"+npmv,env.root+"\\v"+version+"\\node_modules\\npm")
+
+      // Remove the temp directory
+      // may consider keep the temp files here
+      os.RemoveAll(tempDir)
+
+      fmt.Println("\n\nInstallation complete. If you want to use this version, type\n\nnvm use "+version)
+    } else {
+      fmt.Println("Could not download npm for node v"+version+".")
+      fmt.Println("Please visit https://github.com/npm/npm/releases/tag/v"+npmv+" to download npm.")
+      fmt.Println("It should be extracted to "+env.root+"\\v"+version)
+    }
+
+    // If this is ever shipped for Mac, it should use homebrew.
+    // If this ever ships on Linux, it should be on bintray so it can use yum, apt-get, etc.
+
+    return
+   } else {
+     fmt.Println("Version "+version+" is already installed.")
+     return
+   }
+
+}
+
+func uninstall(version string) {
+  // Make sure a version is specified
+  if len(version) == 0 {
+    fmt.Println("Provide the version you want to uninstall.")
+    help()
+    return
+  }
+
+  // Determine if the version exists and skip if it doesn't
+  if node.IsVersionInstalled(env.root,version,"32") || node.IsVersionInstalled(env.root,version,"64") {
+    fmt.Printf("Uninstalling node v"+version+"...")
+    v, _ := node.GetCurrentVersion()
+    if v == version {
+      cmd := exec.Command(env.root+"\\elevate.cmd", "cmd", "/C", "rmdir", env.symlink)
+      cmd.Run()
+    }
+    e := os.RemoveAll(env.root+"\\v"+version)
+    if e != nil {
+      fmt.Println("Error removing node v"+version)
+      fmt.Println("Manually remove "+env.root+"\\v"+version+".")
+    } else {
+      fmt.Printf(" done")
+    }
+  } else {
+    fmt.Println("node v"+version+" is not installed. Type \"nvm list\" to see what is installed.")
+  }
+  return
+}
+
+func use(version string, cpuarch string) {
+
+  if version == "32" || version == "64" {
+    cpuarch = version
+    v, _ := node.GetCurrentVersion()
+    version = v
+  }
+
+  cpuarch = arch.Validate(cpuarch)
+
+  // Make sure the version is installed. If not, warn.
+  if !node.IsVersionInstalled(env.root,version,cpuarch) {
+    fmt.Println("node v"+version+" ("+cpuarch+"-bit) is not installed.")
+    if cpuarch == "32" {
+      if node.IsVersionInstalled(env.root,version,"64") {
+        fmt.Println("\nDid you mean node v"+version+" (64-bit)?\nIf so, type \"nvm use "+version+" 64\" to use it.")
+      }
+    }
+    if cpuarch == "64" {
+      if node.IsVersionInstalled(env.root,version,"64") {
+        fmt.Println("\nDid you mean node v"+version+" (64-bit)?\nIf so, type \"nvm use "+version+" 64\" to use it.")
+      }
+    }
+    return
+  }
+
+  // Create or update the symlink
+  sym, _ := os.Stat(env.symlink)
+  if sym != nil {
+    cmd := exec.Command(env.root+"\\elevate.cmd", "cmd", "/C", "rmdir", env.symlink)
+    var output bytes.Buffer
+    var _stderr bytes.Buffer
+    cmd.Stdout = &output
+    cmd.Stderr = &_stderr
+    perr := cmd.Run()
+    if perr != nil {
+        fmt.Println(fmt.Sprint(perr) + ": " + _stderr.String())
+        return
+    }
+  }
+
+  c := exec.Command(env.root+"\\elevate.cmd", "cmd", "/C", "mklink", "/D", env.symlink, env.root+"\\v"+version)
+  var out bytes.Buffer
+  var stderr bytes.Buffer
+  c.Stdout = &out
+  c.Stderr = &stderr
+  err := c.Run()
+  if err != nil {
+      fmt.Println(fmt.Sprint(err) + ": " + stderr.String())
+      return
+  }
+
+  // Use the assigned CPU architecture
+  cpuarch = arch.Validate(cpuarch)
+  e32 := file.Exists(env.root+"\\v"+version+"\\node32.exe")
+  e64 := file.Exists(env.root+"\\v"+version+"\\node64.exe")
+  used := file.Exists(env.root+"\\v"+version+"\\node.exe")
+  if (e32 || e64) {
+    if used {
+      if e32 {
+        os.Rename(env.root+"\\v"+version+"\\node.exe",env.root+"\\v"+version+"\\node64.exe")
+        os.Rename(env.root+"\\v"+version+"\\node32.exe",env.root+"\\v"+version+"\\node.exe")
+      } else {
+        os.Rename(env.root+"\\v"+version+"\\node.exe",env.root+"\\v"+version+"\\node32.exe")
+        os.Rename(env.root+"\\v"+version+"\\node64.exe",env.root+"\\v"+version+"\\node.exe")
+      }
+    } else if e32 || e64 {
+      os.Rename(env.root+"\\v"+version+"\\node"+cpuarch+".exe",env.root+"\\v"+version+"\\node.exe")
+    }
+  }
+  fmt.Println("Now using node v"+version+" ("+cpuarch+"-bit)")
+}
+
+func useArchitecture(a string) {
+  if strings.ContainsAny("32",os.Getenv("PROCESSOR_ARCHITECTURE")) {
+    fmt.Println("This computer only supports 32-bit processing.")
+    return
+  }
+  if a == "32" || a == "64" {
+    env.arch = a
+    saveSettings()
+    fmt.Println("Set to "+a+"-bit mode")
+  } else {
+    fmt.Println("Cannot set architecture to "+a+". Must be 32 or 64 are acceptable values.")
+  }
+}
+
+func list(listtype string) {
+  if listtype == "" {
+    listtype = "installed"
+  }
+  if listtype != "installed" && listtype != "available" {
+    fmt.Println("\nInvalid list option.\n\nPlease use on of the following\n  - nvm list\n  - nvm list installed\n  - nvm list available")
+    help()
+    return
+  }
+
+  if listtype == "installed" {
+    fmt.Println("")
+    inuse, a := node.GetCurrentVersion()
+
+    v := node.GetInstalled(env.root)
+    for i := 0; i < len(v); i++ {
+      version := v[i]
+      isnode, _ := regexp.MatchString("v",version)
+      str := ""
+      if isnode {
+        if "v"+inuse == version {
+          str = str+"  * "
+        } else {
+          str = str+"    "
+        }
+        str = str+regexp.MustCompile("v").ReplaceAllString(version,"")
+        if "v"+inuse == version {
+          str = str+" (Currently using "+a+"-bit executable)"
+//            str = ansi.Color(str,"green:black")
+        }
+        fmt.Printf(str+"\n")
+      }
+    }
+    if len(v) == 0 {
+      fmt.Println("No installations recognized.")
+    }
+  } else {
+    _, lts, stable, _ := node.GetAvailable()
+
+    releases := len(stable)
+
+    fmt.Println("\nShowing the "+strconv.Itoa(releases)+" latest available releases.\n")
+
+    fmt.Println("        LTS    |     STABLE   ")
+    fmt.Println("   ---------------------------")
+
+    for i := 0; i < releases; i++ {
+      str := "          "
+      if len(lts) > i {
+          str = "v"+lts[i]
+          for ii := 10-len(str); ii > 0; ii-- {
+            str = " "+str
+          }
+      }
+
+      str2 := ""
+      if len(stable) > i {
+        str2 = "v"+stable[i]
+        for ii := 10-len(str2); ii > 0; ii-- {
+          str2 = " "+str2
+        }
+      }
+      fmt.Println("   "+str + "  |  " + str2)
+    }
+
+    fmt.Println("\nFor a complete list, visit https://nodejs.org/download/release")
+  }
+}
+
+func enable() {
+  dir := ""
+  files, _ := ioutil.ReadDir(env.root)
+  for _, f := range files {
+    if f.IsDir() {
+      isnode, _ := regexp.MatchString("v",f.Name())
+      if isnode {
+        dir = f.Name()
+      }
+    }
+  }
+  fmt.Println("nvm enabled")
+  if dir != "" {
+    use(strings.Trim(regexp.MustCompile("v").ReplaceAllString(dir,"")," \n\r"),env.arch)
+  } else {
+    fmt.Println("No versions of node.js found. Try installing the latest by typing nvm install latest")
+  }
+}
+
+func disable() {
+  cmd := exec.Command(env.root+"\\elevate.cmd", "cmd", "/C", "rmdir", env.symlink)
+  cmd.Run()
+  fmt.Println("nvm disabled")
+}
+
+func help() {
+  fmt.Println("\nRunning version "+NvmVersion+".")
+  fmt.Println("\nUsage:")
+  fmt.Println(" ")
+  fmt.Println("  nvm arch                     : Show if node is running in 32 or 64 bit mode.")
+  fmt.Println("  nvm install <version> [arch] : The version can be a node.js version or \"latest\" for the latest stable version.")
+  fmt.Println("                                 Optionally specify whether to install the 32 or 64 bit version (defaults to system arch).")
+  fmt.Println("                                 Set [arch] to \"all\" to install 32 AND 64 bit versions.")
+  fmt.Println("  nvm list [available]         : List the node.js installations. Type \"available\" at the end to see what can be installed. Aliased as ls.")
+  fmt.Println("  nvm on                       : Enable node.js version management.")
+  fmt.Println("  nvm off                      : Disable node.js version management.")
+  fmt.Println("  nvm proxy [url]              : Set a proxy to use for downloads. Leave [url] blank to see the current proxy.")
+  fmt.Println("                                 Set [url] to \"none\" to remove the proxy.")
+  fmt.Println("  nvm node_mirror [url]        : Set a mirror to https://nodejs.org/dist/. Leave [url] blank to use default url.")
+  fmt.Println("  nvm npm_mirror [url]         : Set a mirror to https://github.com/npm/npm/archive/. Leave [url] blank to default url.")
+  fmt.Println("  nvm uninstall <version>      : The version must be a specific version.")
+//  fmt.Println("  nvm update                   : Automatically update nvm to the latest version.")
+  fmt.Println("  nvm use [version] [arch]     : Switch to use the specified version. Optionally specify 32/64bit architecture.")
+  fmt.Println("                                 nvm use <arch> will continue using the selected version, but switch to 32/64 bit mode.")
+  fmt.Println("  nvm root [path]              : Set the directory where nvm should store different versions of node.js.")
+  fmt.Println("                                 If <path> is not set, the current root will be displayed.")
+  fmt.Println("  nvm version                  : Displays the current running version of nvm for Windows. Aliased as v.")
+  fmt.Println(" ")
+}
+
+// Given a node.js version, returns the associated npm version
+func getNpmVersion(nodeversion string) string {
+
+  _, _, _, npm := node.GetAvailable()
+
+  return npm[nodeversion]
+}
+
+func updateRootDir(path string) {
+  _, err := os.Stat(path)
+  if err != nil {
+    fmt.Println(path+" does not exist or could not be found.")
+    return
+  }
+
+  env.root = path
+  saveSettings()
+  fmt.Println("\nRoot has been set to "+path)
+}
+
+func saveSettings() {
+  content := "root: "+strings.Trim(env.root," \n\r")+"\r\narch: "+strings.Trim(env.arch," \n\r")+"\r\nproxy: "+strings.Trim(env.proxy," \n\r")+"\r\noriginalpath: "+strings.Trim(env.originalpath," \n\r")+"\r\noriginalversion: "+strings.Trim(env.originalversion," \n\r")
+  content = content + "node_mirror: "+strings.Trim(env.node_mirror," \n\r")+ "npm_mirror: "+strings.Trim(env.npm_mirror," \n\r")
+  ioutil.WriteFile(env.settings, []byte(content), 0644)
+}
+
+func Setup() {
+  lines, err := file.ReadLines(env.settings)
+  if err != nil {
+    fmt.Println("\nERROR",err)
+    os.Exit(1)
+  }
+
+  // Process each line and extract the value
+  for _, line := range lines {
+    if strings.Contains(line,"root:") {
+      env.root = strings.Trim(regexp.MustCompile("root:").ReplaceAllString(line,"")," \r\n")
+    } else if strings.Contains(line,"originalpath:") {
+      env.originalpath = strings.Trim(regexp.MustCompile("originalpath:").ReplaceAllString(line,"")," \r\n")
+    } else if strings.Contains(line,"originalversion:") {
+      env.originalversion = strings.Trim(regexp.MustCompile("originalversion:").ReplaceAllString(line,"")," \r\n")
+    } else if strings.Contains(line,"arch:"){
+      env.arch = strings.Trim(regexp.MustCompile("arch:").ReplaceAllString(line,"")," \r\n")
+    } else if strings.Contains(line, "node_mirror:"){
+      env.node_mirror = strings.Trim(regexp.MustCompile("node_mirror:").ReplaceAllString(line,"")," \r\n")
+    } else if strings.Contains(line, "npm_mirror:"){
+      env.npm_mirror = strings.Trim(regexp.MustCompile("npm_mirror:").ReplaceAllString(line,"")," \r\n")
+    } else if strings.Contains(line,"proxy:"){
+      env.proxy = strings.Trim(regexp.MustCompile("proxy:").ReplaceAllString(line,"")," \r\n")
+      if env.proxy != "none" && env.proxy != "" {
+        if strings.ToLower(env.proxy[0:4]) != "http" {
+          env.proxy = "http://"+env.proxy
+        }
+        web.SetProxy(env.proxy)
+      }
+    }
+  }
+  web.SetMirrors(env.node_mirror, env.npm_mirror)
+  env.arch = arch.Validate(env.arch)
+
+  // Make sure the directories exist
+  _, e := os.Stat(env.root)
+  if e != nil {
+    fmt.Println(env.root+" could not be found or does not exist. Exiting.")
+    return
+  }
+}
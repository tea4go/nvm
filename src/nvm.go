package main

import (
<<<<<<< HEAD
	"bytes"
	"fmt"
	"io/ioutil"
	"log"
	"os"
	"os/exec"
	"path/filepath"
	"regexp"
	"strconv"
	"strings"
	"syscall"
	"time"

	"nvm/arch"
	"nvm/file"
	"nvm/node"
	"nvm/web"

	"github.com/olekukonko/tablewriter"
=======
  "bytes"
  "fmt"
  "io/ioutil"
  "log"
  "os"
  "os/exec"
  "path/filepath"
  "regexp"
  "strconv"
  "strings"
  "syscall"
  "time"
  "./nvm/web"
  "./nvm/arch"
  "./nvm/file"
  "./nvm/node"
  "github.com/blang/semver"
  "github.com/olekukonko/tablewriter"
>>>>>>> 97391292
)

const (
	NvmVersion = "1.1.8"
)

type Environment struct {
	settings        string
	root            string
	symlink         string
	arch            string
	node_mirror     string
	npm_mirror      string
	proxy           string
	originalpath    string
	originalversion string
	verifyssl       bool
}

var home = filepath.Clean(os.Getenv("NVM_HOME") + "\\settings.txt")
var symlink = filepath.Clean(os.Getenv("NVM_SYMLINK"))

var env = &Environment{
	settings:        home,
	root:            "",
	symlink:         symlink,
	arch:            os.Getenv("PROCESSOR_ARCHITECTURE"),
	node_mirror:     "",
	npm_mirror:      "",
	proxy:           "none",
	originalpath:    "",
	originalversion: "",
	verifyssl:       true,
}

func main() {
<<<<<<< HEAD
	args := os.Args
	detail := ""
	procarch := arch.Validate(env.arch)

	// Capture any additional arguments
	if len(args) > 2 {
		detail = args[2]
	}
	if len(args) > 3 {
		if args[3] == "32" || args[3] == "64" {
			procarch = args[3]
		}
	}
	if len(args) < 2 {
		help()
		return
	}

	if args[1] != "version" && args[1] != "v" {
		setup()
	}

	// Run the appropriate method
	switch args[1] {
	case "install":
		install(detail, procarch)
	case "uninstall":
		uninstall(detail)
	case "use":
		use(detail, procarch)
	case "list":
		list(detail)
	case "ls":
		list(detail)
	case "on":
		enable()
	case "off":
		disable()
	case "root":
		if len(args) == 3 {
			updateRootDir(args[2])
		} else {
			fmt.Println("\nCurrent Root: " + env.root)
		}
	case "version":
		fmt.Println(NvmVersion)
	case "v":
		fmt.Println(NvmVersion)
	case "arch":
		if strings.Trim(detail, " \r\n") != "" {
			detail = strings.Trim(detail, " \r\n")
			if detail != "32" && detail != "64" {
				fmt.Println("\"" + detail + "\" is an invalid architecture. Use 32 or 64.")
				return
			}
			env.arch = detail
			saveSettings()
			fmt.Println("Default architecture set to " + detail + "-bit.")
			return
		}
		_, a := node.GetCurrentVersion()
		fmt.Println("System Default: " + env.arch + "-bit.")
		fmt.Println("Currently Configured: " + a + "-bit.")
	case "proxy":
		if detail == "" {
			fmt.Println("Current proxy: " + env.proxy)
		} else {
			env.proxy = detail
			saveSettings()
		}

	//case "update": update()
	case "node_mirror":
		setNodeMirror(detail)
	case "npm_mirror":
		setNpmMirror(detail)
	default:
		help()
	}
=======
  args := os.Args
  detail := ""
  procarch := arch.Validate(env.arch)

  setup()

  // Capture any additional arguments
  if len(args) > 2 {
    detail = args[2]
  }
  if len(args) > 3 {
    if (args[3] == "32" || args[3] == "64") {
      procarch = args[3]
    }
  }
  if len(args) < 2 {
    help()
    return
  }

  // Run the appropriate method
  switch args[1] {
    case "install": install(detail,procarch)
    case "uninstall": uninstall(detail)
    case "use": use(detail,procarch)
    case "list": list(detail)
    case "ls": list(detail)
    case "on": enable()
    case "off": disable()
    case "root":
      if len(args) == 3 {
        updateRootDir(args[2])
      } else {
        fmt.Println("\nCurrent Root: "+env.root)
      }
    case "version":
      fmt.Println(NvmVersion)
    case "v":
      fmt.Println(NvmVersion)
    case "arch":
      if strings.Trim(detail," \r\n") != "" {
        detail = strings.Trim(detail," \r\n")
        if detail != "32" && detail != "64" {
          fmt.Println("\""+detail+"\" is an invalid architecture. Use 32 or 64.")
          return
        }
        env.arch = detail
        saveSettings()
        fmt.Println("Default architecture set to "+detail+"-bit.")
        return
      }
      _, a := node.GetCurrentVersion()
      fmt.Println("System Default: "+env.arch+"-bit.")
      fmt.Println("Currently Configured: "+a+"-bit.")
    case "proxy":
      if detail == "" {
        fmt.Println("Current proxy: "+env.proxy)
      } else {
        env.proxy = detail
        saveSettings()
      }
    case "current":
      inuse, _ := node.GetCurrentVersion()
      v, _ := semver.Make(inuse)
      err := v.Validate()
      if err == nil {
        fmt.Println("v" + inuse)
      } else {
        fmt.Println(inuse)
      }
  
    //case "update": update()
    case "node_mirror": setNodeMirror(detail)
    case "npm_mirror": setNpmMirror(detail)
    default: help()
  }
>>>>>>> 97391292
}

// ===============================================================
// BEGIN | CLI functions
// ===============================================================
func setNodeMirror(uri string) {
	env.node_mirror = uri
	saveSettings()
}

func setNpmMirror(uri string) {
	env.npm_mirror = uri
	saveSettings()
}

/*
func update() {
  cmd := exec.Command("cmd", "/d", "echo", "testing")
  var output bytes.Buffer
  var _stderr bytes.Buffer
  cmd.Stdout = &output
  cmd.Stderr = &_stderr
  perr := cmd.Run()
  if perr != nil {
      fmt.Println(fmt.Sprint(perr) + ": " + _stderr.String())
      return
  }
}
*/

func install(version string, cpuarch string) {
	args := os.Args
	lastarg := args[len(args)-1]

	if lastarg == "--insecure" {
		env.verifyssl = false
	}

	if version == "" {
		fmt.Println("\nInvalid version.")
		fmt.Println(" ")
		help()
		return
	}

	cpuarch = strings.ToLower(cpuarch)

	if cpuarch != "" {
		if cpuarch != "32" && cpuarch != "64" && cpuarch != "all" {
			fmt.Println("\"" + cpuarch + "\" is not a valid CPU architecture. Must be 32 or 64.")
			return
		}
	} else {
		cpuarch = env.arch
	}

	if cpuarch != "all" {
		cpuarch = arch.Validate(cpuarch)
	}

	// If user specifies "latest" version, find out what version is
	if version == "latest" {
		url := web.GetFullNodeUrl("latest/SHASUMS256.txt")
		content := web.GetRemoteTextFile(url)
		re := regexp.MustCompile("node-v(.+)+msi")
		reg := regexp.MustCompile("node-v|-x.+")
		version = reg.ReplaceAllString(re.FindString(content), "")
	}

	if version == "lts" {
		_, ltsList, _, _, _, _ := node.GetAvailable()
		// ltsList has already been numerically sorted
		version = ltsList[0]
	}

	// if the user specifies only the major version number then install the latest
	// version of the major version number
	if len(version) == 1 {
		version = findLatestSubVersion(version)
	} else {
		version = cleanVersion(version)
	}

	if checkVersionExceedsLatest(version) {
		fmt.Println("Node.js v" + version + " is not yet released or available.")
		return
	}

	if cpuarch == "64" && !web.IsNode64bitAvailable(version) {
		fmt.Println("Node.js v" + version + " is only available in 32-bit.")
		return
	}

	// Check to see if the version is already installed
	if !node.IsVersionInstalled(env.root, version, cpuarch) {
		if !node.IsVersionAvailable(version) {
			url := web.GetFullNodeUrl("index.json")
			fmt.Println("\nVersion " + version + " is not available.\n\nThe complete list of available versions can be found at " + url)
			return
		}

		// Make the output directories
		os.Mkdir(filepath.Join(env.root, "v"+version), os.ModeDir)
		os.Mkdir(filepath.Join(env.root, "v"+version, "node_modules"), os.ModeDir)

		// Warn the user if they're attempting to install without verifying the remote SSL cert
		if !env.verifyssl {
			fmt.Println("\nWARNING: The remote SSL certificate will not be validated during the download process.\n")
		}

		// Download node
		append32 := node.IsVersionInstalled(env.root, version, "64")
		append64 := node.IsVersionInstalled(env.root, version, "32")
		if (cpuarch == "32" || cpuarch == "all") && !node.IsVersionInstalled(env.root, version, "32") {
			success := web.GetNodeJS(env.root, version, "32", append32)
			if !success {
				os.RemoveAll(filepath.Join(env.root, "v"+version, "node_modules"))
				fmt.Println("Could not download node.js v" + version + " 32-bit executable.")
				return
			}
		}
		if (cpuarch == "64" || cpuarch == "all") && !node.IsVersionInstalled(env.root, version, "64") {
			success := web.GetNodeJS(env.root, version, "64", append64)
			if !success {
				os.RemoveAll(filepath.Join(env.root, "v"+version, "node_modules"))
				fmt.Println("Could not download node.js v" + version + " 64-bit executable.")
				return
			}
		}

		if file.Exists(filepath.Join(env.root, "v"+version, "node_modules", "npm")) {
			fmt.Println("\n\nInstallation complete. If you want to use this version, type\n\nnvm use " + version)
			return
		}

		// If successful, add npm
		npmv := getNpmVersion(version)
		success := web.GetNpm(env.root, getNpmVersion(version))
		if success {
			fmt.Printf("Installing npm v" + npmv + "...")

			// new temp directory under the nvm root
			tempDir := filepath.Join(env.root, "temp")

			// Extract npm to the temp directory
			err := file.Unzip(filepath.Join(tempDir, "npm-v"+npmv+".zip"), filepath.Join(tempDir, "nvm-npm"))

			// Copy the npm and npm.cmd files to the installation directory
			tempNpmBin := filepath.Join(tempDir, "nvm-npm", "cli-"+npmv, "bin")

			// Support npm < 6.2.0
			if file.Exists(tempNpmBin) == false {
				tempNpmBin = filepath.Join(tempDir, "nvm-npm", "npm-"+npmv, "bin")
			}

			if file.Exists(tempNpmBin) == false {
				log.Fatal("Failed to extract npm. Could not find " + tempNpmBin)
			}

			// Standard npm support
			os.Rename(filepath.Join(tempNpmBin, "npm"), filepath.Join(env.root, "v"+version, "npm"))
			os.Rename(filepath.Join(tempNpmBin, "npm.cmd"), filepath.Join(env.root, "v"+version, "npm.cmd"))

			// npx support
			if _, err := os.Stat(filepath.Join(tempNpmBin, "npx")); err == nil {
				os.Rename(filepath.Join(tempNpmBin, "npx"), filepath.Join(env.root, "v"+version, "npx"))
				os.Rename(filepath.Join(tempNpmBin, "npx.cmd"), filepath.Join(env.root, "v"+version, "npx.cmd"))
			}

			npmSourcePath := filepath.Join(tempDir, "nvm-npm", "npm-"+npmv)

			if file.Exists(npmSourcePath) == false {
				npmSourcePath = filepath.Join(tempDir, "nvm-npm", "cli-"+npmv)
			}

			moveNpmErr := os.Rename(npmSourcePath, filepath.Join(env.root, "v"+version, "node_modules", "npm"))
			if moveNpmErr != nil {
				// sometimes Windows can take some time to enable access to large amounts of files after unzip, use exponential backoff to wait until it is ready
				for _, i := range [5]int{1, 2, 4, 8, 16} {
					time.Sleep(time.Duration(i) * time.Second)
					moveNpmErr = os.Rename(npmSourcePath, filepath.Join(env.root, "v"+version, "node_modules", "npm"))
					if moveNpmErr == nil {
						break
					}
				}

			}

			if err == nil && moveNpmErr == nil {
				// Remove the temp directory
				// may consider keep the temp files here
				os.RemoveAll(tempDir)

				fmt.Println("\n\nInstallation complete. If you want to use this version, type\n\nnvm use " + version)
			} else if moveNpmErr != nil {
				fmt.Println("Error: Unable to move directory " + npmSourcePath + " to node_modules: " + moveNpmErr.Error())
			} else {
				fmt.Println("Error: Unable to install NPM: " + err.Error())
			}
		} else {
			fmt.Println("Could not download npm for node v" + version + ".")
			fmt.Println("Please visit https://github.com/npm/cli/releases/tag/v" + npmv + " to download npm.")
			fmt.Println("It should be extracted to " + env.root + "\\v" + version)
		}

		// Reset the SSL verification
		env.verifyssl = true

		// If this is ever shipped for Mac, it should use homebrew.
		// If this ever ships on Linux, it should be on bintray so it can use yum, apt-get, etc.
		return
	} else {
		fmt.Println("Version " + version + " is already installed.")
		return
	}

}

func uninstall(version string) {
	// Make sure a version is specified
	if len(version) == 0 {
		fmt.Println("Provide the version you want to uninstall.")
		help()
		return
	}

	version = cleanVersion(version)

	// Determine if the version exists and skip if it doesn't
	if node.IsVersionInstalled(env.root, version, "32") || node.IsVersionInstalled(env.root, version, "64") {
		fmt.Printf("Uninstalling node v" + version + "...")
		v, _ := node.GetCurrentVersion()
		if v == version {
			runElevated(fmt.Sprintf(`"%s" cmd /C rmdir "%s"`,
				filepath.Join(env.root, "elevate.cmd"),
				filepath.Clean(env.symlink)))
		}
		e := os.RemoveAll(filepath.Join(env.root, "v"+version))
		if e != nil {
			fmt.Println("Error removing node v" + version)
			fmt.Println("Manually remove " + filepath.Join(env.root, "v"+version) + ".")
		} else {
			fmt.Printf(" done")
		}
	} else {
		fmt.Println("node v" + version + " is not installed. Type \"nvm list\" to see what is installed.")
	}
	return
}

func findLatestSubVersion(version string) string {
	url := web.GetFullNodeUrl("latest-v" + version + ".x" + "/SHASUMS256.txt")
	content := web.GetRemoteTextFile(url)
	re := regexp.MustCompile("node-v(.+)+msi")
	reg := regexp.MustCompile("node-v|-x.+")
	latest := reg.ReplaceAllString(re.FindString(content), "")
	return latest
}

func use(version string, cpuarch string) {
	if version == "32" || version == "64" {
		cpuarch = version
		v, _ := node.GetCurrentVersion()
		version = v
	}

	cpuarch = arch.Validate(cpuarch)

	version = cleanVersion(version)

	// Make sure the version is installed. If not, warn.
	if !node.IsVersionInstalled(env.root, version, cpuarch) {
		fmt.Println("node v" + version + " (" + cpuarch + "-bit) is not installed.")
		if cpuarch == "32" {
			if node.IsVersionInstalled(env.root, version, "64") {
				fmt.Println("\nDid you mean node v" + version + " (64-bit)?\nIf so, type \"nvm use " + version + " 64\" to use it.")
			}
		}
		if cpuarch == "64" {
			if node.IsVersionInstalled(env.root, version, "32") {
				fmt.Println("\nDid you mean node v" + version + " (32-bit)?\nIf so, type \"nvm use " + version + " 32\" to use it.")
			}
		}
		return
	}

	// Remove symlink if it already exists
	sym, _ := os.Stat(env.symlink)
	if sym != nil {
		if !runElevated(fmt.Sprintf(`"%s" cmd /C rmdir "%s"`,
			filepath.Join(env.root, "elevate.cmd"),
			filepath.Clean(env.symlink))) {
			return
		}
	}

	// Create new symlink
	if !runElevated(fmt.Sprintf(`"%s" cmd /C mklink /D "%s" "%s"`,
		filepath.Join(env.root, "elevate.cmd"),
		filepath.Clean(env.symlink),
		filepath.Join(env.root, "v"+version))) {
		return
	}

	// Use the assigned CPU architecture
	cpuarch = arch.Validate(cpuarch)
	nodepath := filepath.Join(env.root, "v"+version, "node.exe")
	node32path := filepath.Join(env.root, "v"+version, "node32.exe")
	node64path := filepath.Join(env.root, "v"+version, "node64.exe")
	node32exists := file.Exists(node32path)
	node64exists := file.Exists(node64path)
	nodeexists := file.Exists(nodepath)
	if node32exists && cpuarch == "32" { // user wants 32, but node.exe is 64
		if nodeexists {
			os.Rename(nodepath, node64path) // node.exe -> node64.exe
		}
		os.Rename(node32path, nodepath) // node32.exe -> node.exe
	}
	if node64exists && cpuarch == "64" { // user wants 64, but node.exe is 32
		if nodeexists {
			os.Rename(nodepath, node32path) // node.exe -> node32.exe
		}
		os.Rename(node64path, nodepath) // node64.exe -> node.exe
	}
	fmt.Println("Now using node v" + version + " (" + cpuarch + "-bit)")
}

func useArchitecture(a string) {
	if strings.ContainsAny("32", os.Getenv("PROCESSOR_ARCHITECTURE")) {
		fmt.Println("This computer only supports 32-bit processing.")
		return
	}
	if a == "32" || a == "64" {
		env.arch = a
		saveSettings()
		fmt.Println("Set to " + a + "-bit mode")
	} else {
		fmt.Println("Cannot set architecture to " + a + ". Must be 32 or 64 are acceptable values.")
	}
}

func list(listtype string) {
	if listtype == "" {
		listtype = "installed"
	}
	if listtype != "installed" && listtype != "available" {
		fmt.Println("\nInvalid list option.\n\nPlease use on of the following\n  - nvm list\n  - nvm list installed\n  - nvm list available")
		help()
		return
	}

	if listtype == "installed" {
		fmt.Println("")
		inuse, a := node.GetCurrentVersion()

		v := node.GetInstalled(env.root)

		for i := 0; i < len(v); i++ {
			version := v[i]
			isnode, _ := regexp.MatchString("v", version)
			str := ""
			if isnode {
				if "v"+inuse == version {
					str = str + "  * "
				} else {
					str = str + "    "
				}
				str = str + regexp.MustCompile("v").ReplaceAllString(version, "")
				if "v"+inuse == version {
					str = str + " (Currently using " + a + "-bit executable)"
					//            str = ansi.Color(str,"green:black")
				}
				fmt.Printf(str + "\n")
			}
		}
		if len(v) == 0 {
			fmt.Println("No installations recognized.")
		}
	} else {
		_, lts, current, stable, unstable, _ := node.GetAvailable()

		releases := 20

		data := make([][]string, releases, releases+5)
		for i := 0; i < releases; i++ {
			release := make([]string, 4, 6)

			release[0] = ""
			release[1] = ""
			release[2] = ""
			release[3] = ""

			if len(current) > i {
				if len(current[i]) > 0 {
					release[0] = current[i]
				}
			}

			if len(lts) > i {
				if len(lts[i]) > 0 {
					release[1] = lts[i]
				}
			}

			if len(stable) > i {
				if len(stable[i]) > 0 {
					release[2] = stable[i]
				}
			}

			if len(unstable) > i {
				if len(unstable[i]) > 0 {
					release[3] = unstable[i]
				}
			}

			data[i] = release
		}

		fmt.Println("")
		table := tablewriter.NewWriter(os.Stdout)
		table.SetHeader([]string{"   Current  ", "    LTS     ", " Old Stable ", "Old Unstable"})
		table.SetBorders(tablewriter.Border{Left: true, Top: false, Right: true, Bottom: false})
		table.SetAlignment(tablewriter.ALIGN_CENTER)
		table.SetCenterSeparator("|")
		table.AppendBulk(data) // Add Bulk Data
		table.Render()

		fmt.Println("\nThis is a partial list. For a complete list, visit https://nodejs.org/download/releases")
	}
}

func enable() {
	dir := ""
	files, _ := ioutil.ReadDir(env.root)
	for _, f := range files {
		if f.IsDir() {
			isnode, _ := regexp.MatchString("v", f.Name())
			if isnode {
				dir = f.Name()
			}
		}
	}
	fmt.Println("nvm enabled")
	if dir != "" {
		use(strings.Trim(regexp.MustCompile("v").ReplaceAllString(dir, ""), " \n\r"), env.arch)
	} else {
		fmt.Println("No versions of node.js found. Try installing the latest by typing nvm install latest")
	}
}

func disable() {
	if !runElevated(fmt.Sprintf(`"%s" cmd /C rmdir "%s"`,
		filepath.Join(env.root, "elevate.cmd"),
		filepath.Clean(env.symlink))) {
		return
	}

	fmt.Println("nvm disabled")
}

func help() {
	fmt.Println("\nRunning version " + NvmVersion + ".")
	fmt.Println("\nUsage:")
	fmt.Println(" ")
	fmt.Println("  nvm arch                     : Show if node is running in 32 or 64 bit mode.")
	fmt.Println("  nvm install <version> [arch] : The version can be a specific version, \"latest\" for the latest current version, or \"lts\" for the")
	fmt.Println("                                 most recent LTS version. Optionally specify whether to install the 32 or 64 bit version (defaults")
	fmt.Println("                                 to system arch). Set [arch] to \"all\" to install 32 AND 64 bit versions.")
	fmt.Println("                                 Add --insecure to the end of this command to bypass SSL validation of the remote download server.")
	fmt.Println("  nvm list [available]         : List the node.js installations. Type \"available\" at the end to see what can be installed. Aliased as ls.")
	fmt.Println("  nvm on                       : Enable node.js version management.")
	fmt.Println("  nvm off                      : Disable node.js version management.")
	fmt.Println("  nvm proxy [url]              : Set a proxy to use for downloads. Leave [url] blank to see the current proxy.")
	fmt.Println("                                 Set [url] to \"none\" to remove the proxy.")
	fmt.Println("  nvm node_mirror [url]        : Set the node mirror. Defaults to https://nodejs.org/dist/. Leave [url] blank to use default url.")
	fmt.Println("  nvm npm_mirror [url]         : Set the npm mirror. Defaults to https://github.com/npm/cli/archive/. Leave [url] blank to default url.")
	fmt.Println("  nvm uninstall <version>      : The version must be a specific version.")
	//  fmt.Println("  nvm update                   : Automatically update nvm to the latest version.")
	fmt.Println("  nvm use [version] [arch]     : Switch to use the specified version. Optionally specify 32/64bit architecture.")
	fmt.Println("                                 nvm use <arch> will continue using the selected version, but switch to 32/64 bit mode.")
	fmt.Println("  nvm root [path]              : Set the directory where nvm should store different versions of node.js.")
	fmt.Println("                                 If <path> is not set, the current root will be displayed.")
	fmt.Println("  nvm version                  : Displays the current running version of nvm for Windows. Aliased as v.")
	fmt.Println(" ")
}

// ===============================================================
// END | CLI functions
// ===============================================================

// ===============================================================
// BEGIN | Utility functions
// ===============================================================
func checkVersionExceedsLatest(version string) bool {
	//content := web.GetRemoteTextFile("http://nodejs.org/dist/latest/SHASUMS256.txt")
	url := web.GetFullNodeUrl("latest/SHASUMS256.txt")
	content := web.GetRemoteTextFile(url)
	re := regexp.MustCompile("node-v(.+)+msi")
	reg := regexp.MustCompile("node-v|-x.+")
	latest := reg.ReplaceAllString(re.FindString(content), "")
	var vArr = strings.Split(version, ".")
	var lArr = strings.Split(latest, ".")
	for index := range lArr {
		lat, _ := strconv.Atoi(lArr[index])
		ver, _ := strconv.Atoi(vArr[index])
		//Should check for valid input (checking for conversion errors) but this tool is made to trust the user
		if ver < lat {
			return false
		} else if ver > lat {
			return true
		}
	}
	return false
}

func cleanVersion(version string) string {
	re := regexp.MustCompile("\\d+.\\d+.\\d+")
	matched := re.FindString(version)

	if len(matched) == 0 {
		re = regexp.MustCompile("\\d+.\\d+")
		matched = re.FindString(version)
		if len(matched) == 0 {
			matched = version + ".0.0"
		} else {
			matched = matched + ".0"
		}
		fmt.Println(matched)
	}

	return matched
}

// Given a node.js version, returns the associated npm version
func getNpmVersion(nodeversion string) string {
	_, _, _, _, _, npm := node.GetAvailable()
	return npm[nodeversion]
}

func updateRootDir(path string) {
	_, err := os.Stat(path)
	if err != nil {
		fmt.Println(path + " does not exist or could not be found.")
		return
	}

	currentRoot := env.root
	env.root = filepath.Clean(path)

	// Copy command files
	os.Link(filepath.Clean(currentRoot+"/elevate.cmd"), filepath.Clean(env.root+"/elevate.cmd"))
	os.Link(filepath.Clean(currentRoot+"/elevate.vbs"), filepath.Clean(env.root+"/elevate.vbs"))

	saveSettings()

	if currentRoot != env.root {
		fmt.Println("\nRoot has been changed from " + currentRoot + " to " + path)
	}
}

func runElevated(command string) bool {
	c := exec.Command("cmd") // dummy executable that actually needs to exist but we'll overwrite using .SysProcAttr

	// Based on the official docs, syscall.SysProcAttr.CmdLine doesn't exist.
	// But it does and is vital:
	// https://github.com/golang/go/issues/15566#issuecomment-333274825
	// https://medium.com/@felixge/killing-a-child-process-and-all-of-its-children-in-go-54079af94773
	c.SysProcAttr = &syscall.SysProcAttr{CmdLine: command}

	var stderr bytes.Buffer
	c.Stderr = &stderr

	err := c.Run()
	if err != nil {
		fmt.Println(fmt.Sprint(err) + ": " + stderr.String())
		return false
	}

	return true
}

func saveSettings() {
	content := "root: " + strings.Trim(env.root, " \n\r") + "\r\narch: " + strings.Trim(env.arch, " \n\r") + "\r\nproxy: " + strings.Trim(env.proxy, " \n\r") + "\r\noriginalpath: " + strings.Trim(env.originalpath, " \n\r") + "\r\noriginalversion: " + strings.Trim(env.originalversion, " \n\r")
	content = content + "\r\nnode_mirror: " + strings.Trim(env.node_mirror, " \n\r") + "\r\nnpm_mirror: " + strings.Trim(env.npm_mirror, " \n\r")
	ioutil.WriteFile(env.settings, []byte(content), 0644)
}

// NOT USED?
/*
func useArchitecture(a string) {
  if strings.ContainsAny("32",os.Getenv("PROCESSOR_ARCHITECTURE")) {
    fmt.Println("This computer only supports 32-bit processing.")
    return
  }
  if a == "32" || a == "64" {
    env.arch = a
    saveSettings()
    fmt.Println("Set to "+a+"-bit mode")
  } else {
    fmt.Println("Cannot set architecture to "+a+". Must be 32 or 64 are acceptable values.")
  }
}
*/
// ===============================================================
// END | Utility functions
// ===============================================================

func setup() {
	lines, err := file.ReadLines(env.settings)
	if err != nil {
		fmt.Println("\nERROR", err)
		os.Exit(1)
	}

	// Process each line and extract the value
	for _, line := range lines {
		line = strings.Trim(line, " \r\n")
		if strings.HasPrefix(line, "root:") {
			env.root = filepath.Clean(strings.TrimSpace(regexp.MustCompile("^root:").ReplaceAllString(line, "")))
		} else if strings.HasPrefix(line, "originalpath:") {
			env.originalpath = filepath.Clean(strings.TrimSpace(regexp.MustCompile("^originalpath:").ReplaceAllString(line, "")))
		} else if strings.HasPrefix(line, "originalversion:") {
			env.originalversion = strings.TrimSpace(regexp.MustCompile("^originalversion:").ReplaceAllString(line, ""))
		} else if strings.HasPrefix(line, "arch:") {
			env.arch = strings.TrimSpace(regexp.MustCompile("^arch:").ReplaceAllString(line, ""))
		} else if strings.HasPrefix(line, "node_mirror:") {
			env.node_mirror = strings.TrimSpace(regexp.MustCompile("^node_mirror:").ReplaceAllString(line, ""))
		} else if strings.HasPrefix(line, "npm_mirror:") {
			env.npm_mirror = strings.TrimSpace(regexp.MustCompile("^npm_mirror:").ReplaceAllString(line, ""))
		} else if strings.HasPrefix(line, "proxy:") {
			env.proxy = strings.TrimSpace(regexp.MustCompile("^proxy:").ReplaceAllString(line, ""))
			if env.proxy != "none" && env.proxy != "" {
				if strings.ToLower(env.proxy[0:4]) != "http" {
					env.proxy = "http://" + env.proxy
				}
				web.SetProxy(env.proxy, env.verifyssl)
			}
		}
	}

	web.SetMirrors(env.node_mirror, env.npm_mirror)
	env.arch = arch.Validate(env.arch)

	// Make sure the directories exist
	_, e := os.Stat(env.root)
	if e != nil {
		fmt.Println(env.root + " could not be found or does not exist. Exiting.")
		return
	}
}<|MERGE_RESOLUTION|>--- conflicted
+++ resolved
@@ -1,7 +1,6 @@
 package main
 
 import (
-<<<<<<< HEAD
 	"bytes"
 	"fmt"
 	"io/ioutil"
@@ -20,27 +19,8 @@
 	"nvm/node"
 	"nvm/web"
 
+	"github.com/blang/semver"
 	"github.com/olekukonko/tablewriter"
-=======
-  "bytes"
-  "fmt"
-  "io/ioutil"
-  "log"
-  "os"
-  "os/exec"
-  "path/filepath"
-  "regexp"
-  "strconv"
-  "strings"
-  "syscall"
-  "time"
-  "./nvm/web"
-  "./nvm/arch"
-  "./nvm/file"
-  "./nvm/node"
-  "github.com/blang/semver"
-  "github.com/olekukonko/tablewriter"
->>>>>>> 97391292
 )
 
 const (
@@ -77,7 +57,6 @@
 }
 
 func main() {
-<<<<<<< HEAD
 	args := os.Args
 	detail := ""
 	procarch := arch.Validate(env.arch)
@@ -126,6 +105,8 @@
 		fmt.Println(NvmVersion)
 	case "v":
 		fmt.Println(NvmVersion)
+	case "version":
+		fmt.Println(NvmVersion)
 	case "arch":
 		if strings.Trim(detail, " \r\n") != "" {
 			detail = strings.Trim(detail, " \r\n")
@@ -148,6 +129,18 @@
 			env.proxy = detail
 			saveSettings()
 		}
+	case "current":
+		inuse, _ := node.GetCurrentVersion()
+		v, _ := semver.Make(inuse)
+		err := v.Validate()
+		fmt.Println(err, inuse)
+		if err != nil {
+			fmt.Println(inuse)
+		} else if inuse == "Unknown" {
+			fmt.Println("No current version. Run 'nvm use x.x.x' to set a version.")
+		} else {
+			fmt.Println("v" + inuse)
+		}
 
 	//case "update": update()
 	case "node_mirror":
@@ -157,84 +150,6 @@
 	default:
 		help()
 	}
-=======
-  args := os.Args
-  detail := ""
-  procarch := arch.Validate(env.arch)
-
-  setup()
-
-  // Capture any additional arguments
-  if len(args) > 2 {
-    detail = args[2]
-  }
-  if len(args) > 3 {
-    if (args[3] == "32" || args[3] == "64") {
-      procarch = args[3]
-    }
-  }
-  if len(args) < 2 {
-    help()
-    return
-  }
-
-  // Run the appropriate method
-  switch args[1] {
-    case "install": install(detail,procarch)
-    case "uninstall": uninstall(detail)
-    case "use": use(detail,procarch)
-    case "list": list(detail)
-    case "ls": list(detail)
-    case "on": enable()
-    case "off": disable()
-    case "root":
-      if len(args) == 3 {
-        updateRootDir(args[2])
-      } else {
-        fmt.Println("\nCurrent Root: "+env.root)
-      }
-    case "version":
-      fmt.Println(NvmVersion)
-    case "v":
-      fmt.Println(NvmVersion)
-    case "arch":
-      if strings.Trim(detail," \r\n") != "" {
-        detail = strings.Trim(detail," \r\n")
-        if detail != "32" && detail != "64" {
-          fmt.Println("\""+detail+"\" is an invalid architecture. Use 32 or 64.")
-          return
-        }
-        env.arch = detail
-        saveSettings()
-        fmt.Println("Default architecture set to "+detail+"-bit.")
-        return
-      }
-      _, a := node.GetCurrentVersion()
-      fmt.Println("System Default: "+env.arch+"-bit.")
-      fmt.Println("Currently Configured: "+a+"-bit.")
-    case "proxy":
-      if detail == "" {
-        fmt.Println("Current proxy: "+env.proxy)
-      } else {
-        env.proxy = detail
-        saveSettings()
-      }
-    case "current":
-      inuse, _ := node.GetCurrentVersion()
-      v, _ := semver.Make(inuse)
-      err := v.Validate()
-      if err == nil {
-        fmt.Println("v" + inuse)
-      } else {
-        fmt.Println(inuse)
-      }
-  
-    //case "update": update()
-    case "node_mirror": setNodeMirror(detail)
-    case "npm_mirror": setNpmMirror(detail)
-    default: help()
-  }
->>>>>>> 97391292
 }
 
 // ===============================================================
@@ -701,6 +616,7 @@
 	fmt.Println("\nUsage:")
 	fmt.Println(" ")
 	fmt.Println("  nvm arch                     : Show if node is running in 32 or 64 bit mode.")
+	fmt.Println("  nvm current                  : Display active version.")
 	fmt.Println("  nvm install <version> [arch] : The version can be a specific version, \"latest\" for the latest current version, or \"lts\" for the")
 	fmt.Println("                                 most recent LTS version. Optionally specify whether to install the 32 or 64 bit version (defaults")
 	fmt.Println("                                 to system arch). Set [arch] to \"all\" to install 32 AND 64 bit versions.")

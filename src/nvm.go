--- conflicted
+++ resolved
@@ -166,7 +166,6 @@
 */
 
 func install(version string, cpuarch string) {
-<<<<<<< HEAD
 	args := os.Args
 	lastarg := args[len(args)-1]
 
@@ -203,6 +202,12 @@
 		re := regexp.MustCompile("node-v(.+)+msi")
 		reg := regexp.MustCompile("node-v|-x.+")
 		version = reg.ReplaceAllString(re.FindString(content), "")
+	}
+
+	if version == "lts" {
+		_, ltsList, _, _, _, _ := node.GetAvailable()
+		// ltsList has already been numerically sorted
+		version = ltsList[0]
 	}
 
 	// if the user specifies only the major version number then install the latest
@@ -345,185 +350,6 @@
 		fmt.Println("Version " + version + " is already installed.")
 		return
 	}
-=======
-  args := os.Args
-  lastarg := args[len(args) - 1]
-
-  if lastarg == "--insecure" {
-    env.verifyssl = false
-  }
-
-  if version == "" {
-    fmt.Println("\nInvalid version.")
-    fmt.Println(" ")
-    help()
-    return
-  }
-
-  cpuarch = strings.ToLower(cpuarch)
-
-  if cpuarch != "" {
-    if cpuarch != "32" && cpuarch != "64" && cpuarch != "all" {
-      fmt.Println("\""+cpuarch+"\" is not a valid CPU architecture. Must be 32 or 64.")
-      return
-    }
-  } else {
-    cpuarch = env.arch
-  }
-
-  if cpuarch != "all" {
-    cpuarch = arch.Validate(cpuarch)
-  }
-
-  // If user specifies "latest" or "lts" (latest LTS) version, find out what version is
-  if version == "latest" {
-    url := web.GetFullNodeUrl("latest/SHASUMS256.txt");
-    content := web.GetRemoteTextFile(url)
-    re := regexp.MustCompile("node-v(.+)+msi")
-    reg := regexp.MustCompile("node-v|-x.+")
-    version = reg.ReplaceAllString(re.FindString(content),"")
-  } else if version == "lts" {
-    _, ltsList, _, _, _, _ := node.GetAvailable()
-    // ltsList has already been numerically sorted
-    version = ltsList[0]
-  }
-
-  // if the user specifies only the major version number then install the latest
-  // version of the major version number
-  if len(version) == 1 {
-    version = findLatestSubVersion(version)
-  } else {
-    version = cleanVersion(version)
-  }
-
-  if checkVersionExceedsLatest(version) {
-  	fmt.Println("Node.js v"+version+" is not yet released or available.")
-  	return
-  }
-
-  if cpuarch == "64" && !web.IsNode64bitAvailable(version) {
-    fmt.Println("Node.js v"+version+" is only available in 32-bit.")
-    return
-  }
-
-  // Check to see if the version is already installed
-  if !node.IsVersionInstalled(env.root,version,cpuarch) {
-    if !node.IsVersionAvailable(version){
-      url := web.GetFullNodeUrl("index.json")
-      fmt.Println("\nVersion "+version+" is not available.\n\nThe complete list of available versions can be found at " + url)
-      return
-    }
-
-    // Make the output directories
-    os.Mkdir(filepath.Join(env.root, "v"+version), os.ModeDir)
-    os.Mkdir(filepath.Join(env.root, "v"+version, "node_modules"), os.ModeDir)
-
-    // Warn the user if they're attempting to install without verifying the remote SSL cert
-    if !env.verifyssl {
-      fmt.Println("\nWARNING: The remote SSL certificate will not be validated during the download process.\n")
-    }
-
-    // Download node
-    if (cpuarch == "32" || cpuarch == "all") && !node.IsVersionInstalled(env.root,version,"32") {
-      success := web.GetNodeJS(env.root,version,"32");
-      if !success {
-        os.RemoveAll(filepath.Join(env.root, "v"+version, "node_modules"))
-        fmt.Println("Could not download node.js v"+version+" 32-bit executable.")
-        return
-      }
-    }
-    if (cpuarch == "64" || cpuarch == "all") && !node.IsVersionInstalled(env.root,version,"64") {
-      success := web.GetNodeJS(env.root,version,"64");
-      if !success {
-        os.RemoveAll(filepath.Join(env.root, "v"+version, "node_modules"))
-        fmt.Println("Could not download node.js v"+version+" 64-bit executable.")
-        return
-      }
-    }
-
-    if file.Exists(filepath.Join(env.root, "v"+version, "node_modules", "npm")) {
-      return
-    }
-
-    // If successful, add npm
-    npmv := getNpmVersion(version)
-    success := web.GetNpm(env.root, getNpmVersion(version))
-    if success {
-      fmt.Printf("Installing npm v"+npmv+"...")
-
-      // new temp directory under the nvm root
-      tempDir := filepath.Join(env.root, "temp")
-
-      // Extract npm to the temp directory
-      err := file.Unzip(filepath.Join(tempDir, "npm-v"+npmv+".zip"), filepath.Join(tempDir, "nvm-npm"))
-
-      // Copy the npm and npm.cmd files to the installation directory
-      tempNpmBin := filepath.Join(tempDir, "nvm-npm", "cli-"+npmv, "bin")
-
-      // Support npm < 6.2.0
-      if file.Exists(tempNpmBin) == false {
-        tempNpmBin = filepath.Join(tempDir, "nvm-npm", "npm-"+npmv, "bin")
-      }
-
-      if file.Exists(tempNpmBin) == false {
-        log.Fatal("Failed to extract npm. Could not find " + tempNpmBin)
-      }
-
-      // Standard npm support
-      os.Rename(filepath.Join(tempNpmBin, "npm"), filepath.Join(env.root, "v"+version, "npm"))
-      os.Rename(filepath.Join(tempNpmBin, "npm.cmd"),filepath.Join(env.root, "v"+version, "npm.cmd"))
-
-      // npx support
-      if _, err := os.Stat(filepath.Join(tempNpmBin, "npx")); err == nil {
-        os.Rename(filepath.Join(tempNpmBin, "npx"), filepath.Join(env.root, "v"+version, "npx"))
-        os.Rename(filepath.Join(tempNpmBin, "npx.cmd"), filepath.Join(env.root, "v"+version, "npx.cmd"))
-      }
-
-      npmSourcePath := filepath.Join(tempDir, "nvm-npm", "npm-"+npmv)
-
-      if file.Exists(npmSourcePath) == false {
-        npmSourcePath = filepath.Join(tempDir, "nvm-npm", "cli-"+npmv)
-      }
-
-      moveNpmErr := os.Rename(npmSourcePath, filepath.Join(env.root, "v"+version, "node_modules", "npm"))
-      if moveNpmErr != nil {
-        // sometimes Windows can take some time to enable access to large amounts of files after unzip, use exponential backoff to wait until it is ready
-        for _, i := range [5]int{1, 2, 4, 8, 16} {
-          time.Sleep(time.Duration(i)*time.Second)
-          moveNpmErr = os.Rename(npmSourcePath, filepath.Join(env.root, "v"+version, "node_modules", "npm"))
-          if moveNpmErr == nil { break }
-        }
-
-      }
-
-      if err == nil && moveNpmErr == nil {
-        // Remove the temp directory
-        // may consider keep the temp files here
-        os.RemoveAll(tempDir)
-
-        fmt.Println("\n\nInstallation complete. If you want to use this version, type\n\nnvm use "+version)
-      } else if moveNpmErr != nil {
-        fmt.Println("Error: Unable to move directory "+npmSourcePath+" to node_modules: "+moveNpmErr.Error())
-      } else {
-        fmt.Println("Error: Unable to install NPM: "+err.Error());
-      }
-    } else {
-      fmt.Println("Could not download npm for node v"+version+".")
-      fmt.Println("Please visit https://github.com/npm/cli/releases/tag/v"+npmv+" to download npm.")
-      fmt.Println("It should be extracted to "+env.root+"\\v"+version)
-    }
-
-    // Reset the SSL verification
-    env.verifyssl = true
-
-    // If this is ever shipped for Mac, it should use homebrew.
-    // If this ever ships on Linux, it should be on bintray so it can use yum, apt-get, etc.
-    return
-   } else {
-     fmt.Println("Version "+version+" is already installed.")
-     return
-   }
->>>>>>> 226fd8c4
 
 }
 
@@ -771,14 +597,13 @@
 }
 
 func help() {
-<<<<<<< HEAD
 	fmt.Println("\nRunning version " + NvmVersion + ".")
 	fmt.Println("\nUsage:")
 	fmt.Println(" ")
 	fmt.Println("  nvm arch                     : Show if node is running in 32 or 64 bit mode.")
-	fmt.Println("  nvm install <version> [arch] : The version can be a node.js version or \"latest\" for the latest current version.")
-	fmt.Println("                                 Optionally specify whether to install the 32 or 64 bit version (defaults to system arch).")
-	fmt.Println("                                 Set [arch] to \"all\" to install 32 AND 64 bit versions.")
+	fmt.Println("  nvm install <version> [arch] : The version can be a specific version, \"latest\" for the latest current version, or \"lts\" for the")
+	fmt.Println("                                 most recent LTS version. Optionally specify whether to install the 32 or 64 bit version (defaults")
+	fmt.Println("                                 to system arch). Set [arch] to \"all\" to install 32 AND 64 bit versions.")
 	fmt.Println("                                 Add --insecure to the end of this command to bypass SSL validation of the remote download server.")
 	fmt.Println("  nvm list [available]         : List the node.js installations. Type \"available\" at the end to see what can be installed. Aliased as ls.")
 	fmt.Println("  nvm on                       : Enable node.js version management.")
@@ -795,31 +620,6 @@
 	fmt.Println("                                 If <path> is not set, the current root will be displayed.")
 	fmt.Println("  nvm version                  : Displays the current running version of nvm for Windows. Aliased as v.")
 	fmt.Println(" ")
-=======
-  fmt.Println("\nRunning version "+NvmVersion+".")
-  fmt.Println("\nUsage:")
-  fmt.Println(" ")
-  fmt.Println("  nvm arch                     : Show if node is running in 32 or 64 bit mode.")
-  fmt.Println("  nvm install <version> [arch] : The version can be a node.js version, \"latest\" for the latest stable version, or \"lts\" for the latest LTS.")
-  fmt.Println("                                 Optionally specify whether to install the 32 or 64 bit version (defaults to system arch).")
-  fmt.Println("                                 Set [arch] to \"all\" to install 32 AND 64 bit versions.")
-  fmt.Println("                                 Add --insecure to the end of this command to bypass SSL validation of the remote download server.")
-  fmt.Println("  nvm list [available]         : List the node.js installations. Type \"available\" at the end to see what can be installed. Aliased as ls.")
-  fmt.Println("  nvm on                       : Enable node.js version management.")
-  fmt.Println("  nvm off                      : Disable node.js version management.")
-  fmt.Println("  nvm proxy [url]              : Set a proxy to use for downloads. Leave [url] blank to see the current proxy.")
-  fmt.Println("                                 Set [url] to \"none\" to remove the proxy.")
-  fmt.Println("  nvm node_mirror [url]        : Set the node mirror. Defaults to https://nodejs.org/dist/. Leave [url] blank to use default url.")
-  fmt.Println("  nvm npm_mirror [url]         : Set the npm mirror. Defaults to https://github.com/npm/cli/archive/. Leave [url] blank to default url.")
-  fmt.Println("  nvm uninstall <version>      : The version must be a specific version.")
-//  fmt.Println("  nvm update                   : Automatically update nvm to the latest version.")
-  fmt.Println("  nvm use [version] [arch]     : Switch to use the specified version. Optionally specify 32/64bit architecture.")
-  fmt.Println("                                 nvm use <arch> will continue using the selected version, but switch to 32/64 bit mode.")
-  fmt.Println("  nvm root [path]              : Set the directory where nvm should store different versions of node.js.")
-  fmt.Println("                                 If <path> is not set, the current root will be displayed.")
-  fmt.Println("  nvm version                  : Displays the current running version of nvm for Windows. Aliased as v.")
-  fmt.Println(" ")
->>>>>>> 226fd8c4
 }
 
 // ===============================================================

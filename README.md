--- conflicted
+++ resolved
@@ -39,11 +39,7 @@
 
 Uninstall any existing versions of Node.js before installing NVM for Windows (otherwise you'll have conflicting versions). Delete any existing Node.js installation directories (e.g., `%ProgramFiles%\nodejs`) that might remain. NVM's generated symlink will not overwrite an existing (even empty) installation directory.
 
-<<<<<<< HEAD
-You can backup any global `npmrc` config (e.g. `C:\Users\&lt;user&gt;\AppData\Roaming\npm\etc\npmrc`), or copy the settings to the user config `C:\Users\&lt;user&gt;\.npmrc`. Delete the existing npm install location (e.g. "C:\Users\\&lt;user&gt;\\AppData\Roaming\npm") to prevent global module conflicts. 
-=======
-Delete the existing npm install location (e.g. `%AppData%\npm\`) to prevent global module conflicts. Remember to backup any global `npmrc` config (e.g. `%AppData%\etc\npmrc`), or copy the settings to the user config (`%UserProfile%\.npmrc`).
->>>>>>> 3609de70
+Backup any global `npmrc` config (e.g. `C:\Users\&lt;user&gt;\AppData\Roaming\npm\etc\npmrc`), or copy the settings to the user config `C:\Users\&lt;user&gt;\.npmrc`. Delete the existing npm install location (e.g. "C:\Users\\&lt;user&gt;\\AppData\Roaming\npm") to prevent global module conflicts. 
 
 #### Install nvm-windows
 
